/* -*- mode: c++; tab-width: 4; indent-tabs-mode: nil; c-basic-offset: 4 -*- */

/*
 Copyright (C) 2004 FIMAT Group
 Copyright (C) 2007, 2011 StatPro Italia srl
 Copyright (C) 2008, 2011 Charles Chongseok Hyun
 Copyright (C) 2015 Riccardo Barone
 Copyright (C) 2015 Paolo Mazzocchi


 This file is part of QuantLib, a free-software/open-source library
 for financial quantitative analysts and developers - http://quantlib.org/

 QuantLib is free software: you can redistribute it and/or modify it
 under the terms of the QuantLib license.  You should have received a
 copy of the license along with this program; if not, please email
 <quantlib-dev@lists.sf.net>. The license is also available online at
 <http://quantlib.org/license.shtml>.

 This program is distributed in the hope that it will be useful, but WITHOUT
 ANY WARRANTY; without even the implied warranty of MERCHANTABILITY or FITNESS
 FOR A PARTICULAR PURPOSE.  See the license for more details.
*/

#include <ql/time/calendars/southkorea.hpp>
#include <ql/errors.hpp>

namespace QuantLib {

    SouthKorea::SouthKorea(Market market) {
        // all calendar instances share the same implementation instance
        static boost::shared_ptr<Calendar::Impl> settlementImpl(
                                              new SouthKorea::SettlementImpl);
        static boost::shared_ptr<Calendar::Impl> krxImpl(
                                                     new SouthKorea::KrxImpl);
        switch (market) {
          case Settlement:
            impl_ = settlementImpl;
            break;
          case KRX:
            impl_ = krxImpl;
            break;
          default:
            QL_FAIL("unknown market");
        }
    }

    bool SouthKorea::SettlementImpl::isWeekend(Weekday w) const {
        return w == Saturday || w == Sunday;
    }

    bool SouthKorea::SettlementImpl::isBusinessDay(const Date& date) const {
        Weekday w = date.weekday();
        Day d = date.dayOfMonth();
        Month m = date.month();
        Year y = date.year();

        if (isWeekend(w)
            // New Year's Day
            || (d == 1 && m == January)
            // Independence Day
            || (d == 1 && m == March)
            // Arbour Day
            || (d == 5 && m == April && y <= 2005)
            // Labour Day
            || (d == 1 && m == May)
            // Children's Day
            || (d == 5 && m == May)
            // Memorial Day
            || (d == 6 && m == June)
            // Constitution Day
            || (d == 17 && m == July && y <= 2007)
            // Liberation Day
            || (d == 15 && m == August)
            // National Foundation Day
            || (d == 3 && m == October)
            // Christmas Day
            || (d == 25 && m == December)

            // Lunar New Year
            || ((d == 21 || d == 22 || d == 23) && m == January  && y == 2004)
            || ((d ==  8 || d ==  9 || d == 10) && m == February && y == 2005)
            || ((d == 28 || d == 29 || d == 30) && m == January  && y == 2006)
            || (d == 19 && m == February && y == 2007)
            || ((d ==  6 || d ==  7 || d ==  8) && m == February && y == 2008)
            || ((d == 25 || d == 26 || d == 27) && m == January  && y == 2009)
            || ((d == 13 || d == 14 || d == 15) && m == February && y == 2010)
            || ((d ==  2 || d ==  3 || d ==  4) && m == February && y == 2011)
            || ((d == 23 || d == 24) && m == January && y == 2012)
            || (d == 11 && m == February && y == 2013)
            || ((d == 30 || d == 31) && m == January && y == 2014)
            || ((d == 18 || d == 19 || d == 20) && m == February && y == 2015)
<<<<<<< HEAD
            || ((d ==  7 || d ==  8 || d ==  9) && m == February && y == 2016)
            || ((d == 27 || d == 28 || d == 29) && m == January  && y == 2017)
            || ((d == 15 || d == 16 || d == 17) && m == February && y == 2018)
            || ((d ==  4 || d ==  5 || d ==  6) && m == February && y == 2019)
            || ((d == 24 || d == 25 || d == 26) && m == January  && y == 2020)
            || ((d == 11 || d == 12 || d == 13) && m == February && y == 2021)
            || (((d == 31 && m == January) || ((d == 1 || d == 2)
                                              && m == February)) && y == 2022)
            || ((d == 21 || d == 22 || d == 23) && m == January  && y == 2023)
            || ((d ==  9 || d == 10 || d == 11) && m == February && y == 2024)
            || ((d == 28 || d == 29 || d == 30) && m == January  && y == 2025)
            || ((d == 28 || d == 29 || d == 30) && m == January  && y == 2025)
            || ((d == 16 || d == 17 || d == 18) && m == February && y == 2026)
            || ((d ==  5 || d ==  6 || d ==  7) && m == February && y == 2027)
            || ((d == 25 || d == 26 || d == 27) && m == January  && y == 2028)
            || ((d == 12 || d == 13 || d == 14) && m == February && y == 2029)
            || ((d ==  2 || d ==  3 || d ==  4) && m == February && y == 2030)
            || ((d == 22 || d == 23 || d == 24) && m == January  && y == 2031)
            || ((d == 10 || d == 11 || d == 12) && m == February && y == 2032)
=======
            || ((d == 8 || d == 9) && m == February && y == 2016)
>>>>>>> 0c66709f
            // Election Days
            || (d == 15 && m == April && y == 2004)    // National Assembly
            || (d == 31 && m == May && y == 2006)      // Regional election
            || (d == 19 && m == December && y == 2007) // Presidency
            || (d ==  9 && m == April && y == 2008)    // National Assembly
            || (d ==  2 && m == June && y == 2010)     // Local election
            || (d == 11 && m == April && y == 2012)    // National Assembly
            || (d == 19 && m == December && y == 2012) // Presidency
            || (d ==  4 && m == June && y == 2014)     // Local election
            || (d == 13 && m == April && y == 2016)    // National Assembly
            // Buddha's birthday
<<<<<<< HEAD
            || (d == 26 && m == May   && y == 2004)
            || (d == 15 && m == May   && y == 2005)
            || (d ==  5 && m == May   && y == 2006)
            || (d == 24 && m == May   && y == 2007)
            || (d == 12 && m == May   && y == 2008)
            || (d ==  2 && m == May   && y == 2009)
            || (d == 21 && m == May   && y == 2010)
            || (d == 10 && m == May   && y == 2011)
            || (d == 28 && m == May   && y == 2012)
            || (d == 17 && m == May   && y == 2013)
            || (d ==  6 && m == May   && y == 2014)
            || (d == 25 && m == May   && y == 2015)
            || (d == 14 && m == May   && y == 2016)
            || (d ==  3 && m == May   && y == 2017)
            || (d == 22 && m == May   && y == 2018)
            || (d == 12 && m == May   && y == 2019)
            || (d == 30 && m == April && y == 2020)
            || (d == 19 && m == May   && y == 2021)
            || (d ==  8 && m == May   && y == 2022)
            || (d == 26 && m == May   && y == 2023)
            || (d == 15 && m == May   && y == 2024)
            || (d ==  5 && m == May   && y == 2025)
            || (d == 24 && m == May   && y == 2026)
            || (d == 13 && m == May   && y == 2027)
            || (d ==  2 && m == May   && y == 2028)
            || (d == 20 && m == May   && y == 2029)
            || (d ==  9 && m == May   && y == 2030)
            || (d == 28 && m == May   && y == 2031)
            || (d == 16 && m == May   && y == 2032)
=======
            || (d == 26 && m == May && y == 2004)
            || (d == 15 && m == May && y == 2005)
            || (d ==  5 && m == May && y == 2006)
            || (d == 24 && m == May && y == 2007)
            || (d == 12 && m == May && y == 2008)
            || (d ==  2 && m == May && y == 2009)
            || (d == 21 && m == May && y == 2010)
            || (d == 10 && m == May && y == 2011)
            || (d == 28 && m == May && y == 2012)
            || (d == 17 && m == May && y == 2013)
            || (d == 6 && m == May && y == 2014)
            || (d == 25 && m == May && y == 2015)
            // Special holiday: 70 years from Independence Day
            || (d == 14 && m == August && y == 2015)
>>>>>>> 0c66709f
            // Harvest Moon Day
            || ((d == 27 || d == 28 || d == 29) && m == September && y == 2004)
            || ((d == 17 || d == 18 || d == 19) && m == September && y == 2005)
            || ((d ==  5 || d ==  6 || d ==  7) && m == October   && y == 2006)
            || ((d == 24 || d == 25 || d == 26) && m == September && y == 2007)
            || ((d == 13 || d == 14 || d == 15) && m == September && y == 2008)
            || ((d ==  2 || d ==  3 || d ==  4) && m == October   && y == 2009)
            || ((d == 21 || d == 22 || d == 23) && m == September && y == 2010)
            || ((d == 12 || d == 13)            && m == September && y == 2011)
            || ((d == 1)                        && m == October   && y == 2012)
            || ((d == 18 || d == 19 || d == 20) && m == September && y == 2013)
<<<<<<< HEAD
            || ((d ==  8 || d ==  9 || d == 10) && m == September && y == 2014)
            || ((d == 26 || d == 27 || d == 28) && m == September && y == 2015)
            || ((d == 14 || d == 15 || d == 16) && m == September && y == 2016)
            || ((d ==  3 || d ==  4 || d ==  5) && m == October   && y == 2017)
            || ((d == 23 || d == 24 || d == 25) && m == September && y == 2018)
            || ((d == 12 || d == 13 || d == 14) && m == September && y == 2019)
            || (((d == 30 && m == September) || ((d == 1 || d == 2) 
                                                && m == October)) && y == 2020)
            || ((d == 20 || d == 21 || d == 22) && m == September && y == 2021)
            || ((d ==  9 || d == 10 || d == 11) && m == September && y == 2022)
            || ((d == 28 || d == 29 || d == 30) && m == September && y == 2023)
            || ((d == 16 || d == 17 || d == 18) && m == September && y == 2024)
            || ((d ==  5 || d ==  6 || d ==  7) && m == October   && y == 2025)
            || ((d == 24 || d == 25 || d == 26) && m == September && y == 2026)
            || ((d == 14 || d == 15 || d == 16) && m == September && y == 2027)
            || ((d ==  2 || d ==  3 || d ==  4) && m == October   && y == 2028)
            || ((d == 21 || d == 22 || d == 23) && m == September && y == 2029)
            || ((d == 11 || d == 12 || d == 13) && m == September && y == 2030)
            || (((d == 30 && m == September) || ((d == 1 || d == 2)
                                                && m == October)) && y == 2031)
            || ((d == 18 || d == 19 || d == 20) && m == September && y == 2032)
            // Hangul Proclamation of Korea
            || (d == 9 && m == October && y >= 2013)
=======
            || ((d == 8 || d == 9 || d == 10) && m == September && y == 2014)
            || ((d == 28 || d == 29) && m == September && y == 2015)
            || ((d == 14 || d == 15 || d == 16) && m == September && y == 2016)
            // Hangul Proclamation of Korea
            || (d == 9 && m == October && y == 2013)
            || (d == 9 && m == October && y == 2014)
            || (d == 9 && m == October && y == 2015)
>>>>>>> 0c66709f
            )
            return false;

        return true;
    }

    bool SouthKorea::KrxImpl::isBusinessDay(const Date& date) const {
        // public holidays
        if ( !SettlementImpl::isBusinessDay(date) )
            return false;

        Day d = date.dayOfMonth();
        Weekday w = date.weekday();
        Month m = date.month();
        Year y = date.year();

        if (// Year-end closing
<<<<<<< HEAD
            ((((d == 29 || d == 30) && w == Friday) || d == 31) 
             && m == December)
=======
               (d == 31 && m == December && y == 2004)
            || (d == 30 && m == December && y == 2005)
            || (d == 29 && m == December && y == 2006)
            || (d == 31 && m == December && y == 2007)
            || (d == 31 && m == December && y == 2008)
            || (d == 31 && m == December && y == 2009)
            || (d == 31 && m == December && y == 2010)
            || (d == 30 && m == December && y == 2011)
            || (d == 31 && m == December && y == 2012)
            || (d == 31 && m == December && y == 2013)
            || (d == 31 && m == December && y == 2014)
            || (d == 31 && m == December && y == 2015)
>>>>>>> 0c66709f
            )
            return false;

        return true;
    }

}
<|MERGE_RESOLUTION|>--- conflicted
+++ resolved
@@ -81,16 +81,15 @@
             || ((d == 21 || d == 22 || d == 23) && m == January  && y == 2004)
             || ((d ==  8 || d ==  9 || d == 10) && m == February && y == 2005)
             || ((d == 28 || d == 29 || d == 30) && m == January  && y == 2006)
-            || (d == 19 && m == February && y == 2007)
+            || ( d == 19                        && m == February && y == 2007)
             || ((d ==  6 || d ==  7 || d ==  8) && m == February && y == 2008)
             || ((d == 25 || d == 26 || d == 27) && m == January  && y == 2009)
             || ((d == 13 || d == 14 || d == 15) && m == February && y == 2010)
             || ((d ==  2 || d ==  3 || d ==  4) && m == February && y == 2011)
-            || ((d == 23 || d == 24) && m == January && y == 2012)
-            || (d == 11 && m == February && y == 2013)
-            || ((d == 30 || d == 31) && m == January && y == 2014)
+            || ((d == 23 || d == 24)            && m == January  && y == 2012)
+            || ( d == 11                        && m == February && y == 2013)
+            || ((d == 30 || d == 31)            && m == January  && y == 2014)
             || ((d == 18 || d == 19 || d == 20) && m == February && y == 2015)
-<<<<<<< HEAD
             || ((d ==  7 || d ==  8 || d ==  9) && m == February && y == 2016)
             || ((d == 27 || d == 28 || d == 29) && m == January  && y == 2017)
             || ((d == 15 || d == 16 || d == 17) && m == February && y == 2018)
@@ -110,21 +109,18 @@
             || ((d ==  2 || d ==  3 || d ==  4) && m == February && y == 2030)
             || ((d == 22 || d == 23 || d == 24) && m == January  && y == 2031)
             || ((d == 10 || d == 11 || d == 12) && m == February && y == 2032)
-=======
-            || ((d == 8 || d == 9) && m == February && y == 2016)
->>>>>>> 0c66709f
+
             // Election Days
-            || (d == 15 && m == April && y == 2004)    // National Assembly
-            || (d == 31 && m == May && y == 2006)      // Regional election
+            || (d == 15 && m == April    && y == 2004) // National Assembly
+            || (d == 31 && m == May      && y == 2006) // Regional election
             || (d == 19 && m == December && y == 2007) // Presidency
-            || (d ==  9 && m == April && y == 2008)    // National Assembly
-            || (d ==  2 && m == June && y == 2010)     // Local election
-            || (d == 11 && m == April && y == 2012)    // National Assembly
+            || (d ==  9 && m == April    && y == 2008) // National Assembly
+            || (d ==  2 && m == June     && y == 2010) // Local election
+            || (d == 11 && m == April    && y == 2012) // National Assembly
             || (d == 19 && m == December && y == 2012) // Presidency
-            || (d ==  4 && m == June && y == 2014)     // Local election
-            || (d == 13 && m == April && y == 2016)    // National Assembly
+            || (d ==  4 && m == June     && y == 2014) // Local election
+            || (d == 13 && m == April    && y == 2016) // National Assembly
             // Buddha's birthday
-<<<<<<< HEAD
             || (d == 26 && m == May   && y == 2004)
             || (d == 15 && m == May   && y == 2005)
             || (d ==  5 && m == May   && y == 2006)
@@ -154,22 +150,10 @@
             || (d ==  9 && m == May   && y == 2030)
             || (d == 28 && m == May   && y == 2031)
             || (d == 16 && m == May   && y == 2032)
-=======
-            || (d == 26 && m == May && y == 2004)
-            || (d == 15 && m == May && y == 2005)
-            || (d ==  5 && m == May && y == 2006)
-            || (d == 24 && m == May && y == 2007)
-            || (d == 12 && m == May && y == 2008)
-            || (d ==  2 && m == May && y == 2009)
-            || (d == 21 && m == May && y == 2010)
-            || (d == 10 && m == May && y == 2011)
-            || (d == 28 && m == May && y == 2012)
-            || (d == 17 && m == May && y == 2013)
-            || (d == 6 && m == May && y == 2014)
-            || (d == 25 && m == May && y == 2015)
+
             // Special holiday: 70 years from Independence Day
             || (d == 14 && m == August && y == 2015)
->>>>>>> 0c66709f
+
             // Harvest Moon Day
             || ((d == 27 || d == 28 || d == 29) && m == September && y == 2004)
             || ((d == 17 || d == 18 || d == 19) && m == September && y == 2005)
@@ -181,9 +165,8 @@
             || ((d == 12 || d == 13)            && m == September && y == 2011)
             || ((d == 1)                        && m == October   && y == 2012)
             || ((d == 18 || d == 19 || d == 20) && m == September && y == 2013)
-<<<<<<< HEAD
             || ((d ==  8 || d ==  9 || d == 10) && m == September && y == 2014)
-            || ((d == 26 || d == 27 || d == 28) && m == September && y == 2015)
+            || ((d == 28 || d == 29)            && m == September && y == 2015)
             || ((d == 14 || d == 15 || d == 16) && m == September && y == 2016)
             || ((d ==  3 || d ==  4 || d ==  5) && m == October   && y == 2017)
             || ((d == 23 || d == 24 || d == 25) && m == September && y == 2018)
@@ -205,15 +188,6 @@
             || ((d == 18 || d == 19 || d == 20) && m == September && y == 2032)
             // Hangul Proclamation of Korea
             || (d == 9 && m == October && y >= 2013)
-=======
-            || ((d == 8 || d == 9 || d == 10) && m == September && y == 2014)
-            || ((d == 28 || d == 29) && m == September && y == 2015)
-            || ((d == 14 || d == 15 || d == 16) && m == September && y == 2016)
-            // Hangul Proclamation of Korea
-            || (d == 9 && m == October && y == 2013)
-            || (d == 9 && m == October && y == 2014)
-            || (d == 9 && m == October && y == 2015)
->>>>>>> 0c66709f
             )
             return false;
 
@@ -231,23 +205,8 @@
         Year y = date.year();
 
         if (// Year-end closing
-<<<<<<< HEAD
             ((((d == 29 || d == 30) && w == Friday) || d == 31) 
              && m == December)
-=======
-               (d == 31 && m == December && y == 2004)
-            || (d == 30 && m == December && y == 2005)
-            || (d == 29 && m == December && y == 2006)
-            || (d == 31 && m == December && y == 2007)
-            || (d == 31 && m == December && y == 2008)
-            || (d == 31 && m == December && y == 2009)
-            || (d == 31 && m == December && y == 2010)
-            || (d == 30 && m == December && y == 2011)
-            || (d == 31 && m == December && y == 2012)
-            || (d == 31 && m == December && y == 2013)
-            || (d == 31 && m == December && y == 2014)
-            || (d == 31 && m == December && y == 2015)
->>>>>>> 0c66709f
             )
             return false;
 
