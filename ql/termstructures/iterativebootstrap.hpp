/* -*- mode: c++; tab-width: 4; indent-tabs-mode: nil; c-basic-offset: 4 -*- */

/*
 Copyright (C) 2008, 2011, 2015 Ferdinando Ametrano
 Copyright (C) 2007 Chris Kenyon
 Copyright (C) 2007 StatPro Italia srl
 Copyright (C) 2015 Paolo Mazzocchi

 This file is part of QuantLib, a free-software/open-source library
 for financial quantitative analysts and developers - http://quantlib.org/

 QuantLib is free software: you can redistribute it and/or modify it
 under the terms of the QuantLib license.  You should have received a
 copy of the license along with this program; if not, please email
 <quantlib-dev@lists.sf.net>. The license is also available online at
 <http://quantlib.org/license.shtml>.

 This program is distributed in the hope that it will be useful, but WITHOUT
 ANY WARRANTY; without even the implied warranty of MERCHANTABILITY or FITNESS
 FOR A PARTICULAR PURPOSE.  See the license for more details.
*/

/*! \file iterativebootstrap.hpp
    \brief universal piecewise-term-structure boostrapper.
*/

#ifndef quantlib_iterative_bootstrap_hpp
#define quantlib_iterative_bootstrap_hpp

#include <ql/termstructures/bootstraphelper.hpp>
#include <ql/termstructures/bootstraperror.hpp>
#include <ql/math/interpolations/linearinterpolation.hpp>
#include <ql/math/solvers1d/finitedifferencenewtonsafe.hpp>
#include <ql/math/solvers1d/brent.hpp>
#include <ql/utilities/dataformatters.hpp>

namespace QuantLib {

    //! Universal piecewise-term-structure boostrapper.
    template <class Curve>
    class IterativeBootstrap {
        typedef typename Curve::traits_type Traits;
        typedef typename Curve::interpolator_type Interpolator;
      public:
        IterativeBootstrap(Real accuracy = Null<Real>(),
                           Real minValue = Null<Real>(),
                           Real maxValue = Null<Real>());
        void setup(Curve* ts);
        void calculate() const;
      private:
        void initialize() const;
        Real accuracy_;
        Real minValue_, maxValue_;
        Curve* ts_;
        Size n_;
        Brent firstSolver_;
        FiniteDifferenceNewtonSafe solver_;
        mutable bool initialized_ = false, validCurve_ = false, loopRequired_;
        mutable Size firstAliveHelper_, alive_;
        mutable std::vector<Real> previousData_;
        mutable std::vector<ext::shared_ptr<BootstrapError<Curve> > > errors_;
    };


    // template definitions

    template <class Curve>
<<<<<<< HEAD
    IterativeBootstrap<Curve>::IterativeBootstrap(Real minValue, Real maxValue)
    : minValue_(minValue), maxValue_(maxValue), ts_(nullptr),  
=======
    IterativeBootstrap<Curve>::IterativeBootstrap(Real accuracy, Real minValue, Real maxValue)
    : accuracy_(accuracy), minValue_(minValue), maxValue_(maxValue),
      ts_(0), initialized_(false), validCurve_(false), 
>>>>>>> 1e3ec455
      loopRequired_(Interpolator::global) {}

    template <class Curve>
    void IterativeBootstrap<Curve>::setup(Curve* ts) {
        ts_ = ts;
        n_ = ts_->instruments_.size();
        QL_REQUIRE(n_ > 0, "no bootstrap helpers given")
        for (Size j=0; j<n_; ++j)
            ts_->registerWith(ts_->instruments_[j]);

        // do not initialize yet: instruments could be invalid here
        // but valid later when bootstrapping is actually required
    }

    template <class Curve>
    void IterativeBootstrap<Curve>::initialize() const {
        // ensure helpers are sorted
        std::sort(ts_->instruments_.begin(), ts_->instruments_.end(),
                  detail::BootstrapHelperSorter());
        // skip expired helpers
        Date firstDate = Traits::initialDate(ts_);
        QL_REQUIRE(ts_->instruments_[n_-1]->pillarDate()>firstDate,
                   "all instruments expired");
        firstAliveHelper_ = 0;
        while (ts_->instruments_[firstAliveHelper_]->pillarDate() <= firstDate)
            ++firstAliveHelper_;
        alive_ = n_-firstAliveHelper_;
        Size nodes = alive_+1;
        QL_REQUIRE(nodes >= Interpolator::requiredPoints,
                   "not enough alive instruments: " << alive_ <<
                   " provided, " << Interpolator::requiredPoints-1 <<
                   " required");

        // calculate dates and times, create errors_
        std::vector<Date>& dates = ts_->dates_;
        std::vector<Time>& times = ts_->times_;
        dates.resize(alive_+1);
        times.resize(alive_+1);
        errors_.resize(alive_+1);
        dates[0] = firstDate;
        times[0] = ts_->timeFromReference(dates[0]);

        Date latestRelevantDate, maxDate = firstDate;
        // pillar counter: i
        // helper counter: j
        for (Size i=1, j=firstAliveHelper_; j<n_; ++i, ++j) {
            const ext::shared_ptr<typename Traits::helper>& helper =
                                                        ts_->instruments_[j];
            dates[i] = helper->pillarDate();
            times[i] = ts_->timeFromReference(dates[i]);
            // check for duplicated pillars
            QL_REQUIRE(dates[i-1]!=dates[i],
                       "more than one instrument with pillar " << dates[i]);

            latestRelevantDate = helper->latestRelevantDate();
            // check that the helper is really extending the curve, i.e. that
            // pillar-sorted helpers are also sorted by latestRelevantDate
            QL_REQUIRE(latestRelevantDate > maxDate,
                       io::ordinal(j+1) << " instrument (pillar: " <<
                       dates[i] << ") has latestRelevantDate (" <<
                       latestRelevantDate << ") before or equal to "
                       "previous instrument's latestRelevantDate (" <<
                       maxDate << ")");
            maxDate = latestRelevantDate;

            // when a pillar date is different from the last relevant date the
            // convergence loop is required even if the Interpolator is local
            if (dates[i] != latestRelevantDate)
                loopRequired_ = true;

            errors_[i] = ext::shared_ptr<BootstrapError<Curve> >(new
                BootstrapError<Curve>(ts_, helper, i));
        }
        ts_->maxDate_ = maxDate;

        // set initial guess only if the current curve cannot be used as guess
        if (!validCurve_ || ts_->data_.size()!=alive_+1) {
            // ts_->data_[0] is the only relevant item,
            // but reasonable numbers might be needed for the whole data vector
            // because, e.g., of interpolation's early checks
            ts_->data_ = std::vector<Real>(alive_+1, Traits::initialValue(ts_));
            previousData_.resize(alive_+1);
        }
        initialized_ = true;
    }

    template <class Curve>
    void IterativeBootstrap<Curve>::calculate() const {

        // we might have to call initialize even if the curve is initialized
        // and not moving, just because helpers might be date relative and change
        // with evaluation date change.
        // anyway it makes little sense to use date relative helpers with a
        // non-moving curve if the evaluation date changes
        if (!initialized_ || ts_->moving_)
            initialize();

        // setup helpers
        for (Size j=firstAliveHelper_; j<n_; ++j) {
            const ext::shared_ptr<typename Traits::helper>& helper =
                                                        ts_->instruments_[j];
            // check for valid quote
            QL_REQUIRE(helper->quote()->isValid(),
                       io::ordinal(j + 1) << " instrument (maturity: " <<
                       helper->maturityDate() << ", pillar: " <<
                       helper->pillarDate() << ") has an invalid quote");
            // don't try this at home!
            // This call creates helpers, and removes "const".
            // There is a significant interaction with observability.
            helper->setTermStructure(const_cast<Curve*>(ts_));
        }

        const std::vector<Time>& times = ts_->times_;
        const std::vector<Real>& data = ts_->data_;
        Real accuracy = accuracy_ != Null<Real>() ? accuracy_ : ts_->accuracy_;

        Size maxIterations = Traits::maxIterations()-1;

        // there might be a valid curve state to use as guess
        bool validData = validCurve_;

        for (Size iteration=0; ; ++iteration) {
            previousData_ = ts_->data_;

            for (Size i=1; i<=alive_; ++i) { // pillar loop

                // bracket root and calculate guess
                Real min = minValue_ != Null<Real>() ? minValue_ :
                    Traits::minValueAfter(i, ts_, validData, firstAliveHelper_);
                Real max = maxValue_ != Null<Real>() ? maxValue_ :
                    Traits::maxValueAfter(i, ts_, validData, firstAliveHelper_);

                Real guess = Traits::guess(i, ts_, validData, firstAliveHelper_);
                // adjust guess if needed
                if (guess>=max)
                    guess = max - (max-min)/5.0;
                else if (guess<=min)
                    guess = min + (max-min)/5.0;

                // extend interpolation if needed
                if (!validData) {
                    try { // extend interpolation a point at a time
                          // including the pillar to be boostrapped
                        ts_->interpolation_ = ts_->interpolator_.interpolate(
                            times.begin(), times.begin()+i+1, data.begin());
                    } catch (...) {
                        if (!Interpolator::global)
                            throw; // no chance to fix it in a later iteration

                        // otherwise use Linear while the target
                        // interpolation is not usable yet
                        ts_->interpolation_ = Linear().interpolate(
                            times.begin(), times.begin()+i+1, data.begin());
                    }
                    ts_->interpolation_.update();
                }

                try {
                    if (validData)
                        solver_.solve(*errors_[i], accuracy, guess, min, max);
                    else
                        firstSolver_.solve(*errors_[i], accuracy, guess, min, max);
                } catch (std::exception &e) {
                    if (validCurve_) {
                        // the previous curve state might have been a
                        // bad guess, so we retry without using it.
                        // This would be tricky to do here (we're
                        // inside multiple nested for loops, we need
                        // to re-initialize...), so we invalidate the
                        // curve, make a recursive call and then exit.
                        validCurve_ = initialized_ = false;
                        calculate();
                        return;
                    }
                    QL_FAIL(io::ordinal(iteration+1) << " iteration: failed "
                            "at " << io::ordinal(i) << " alive instrument, "
                            "pillar " << errors_[i]->helper()->pillarDate() <<
                            ", maturity " << errors_[i]->helper()->maturityDate() <<
                            ", reference date " << ts_->dates_[0] <<
                            ": " << e.what());
                }
            }

            if (!loopRequired_)
                 break;

            // exit condition
            Real change = std::fabs(data[1]-previousData_[1]);
            for (Size i=2; i<=alive_; ++i)
                change = std::max(change, std::fabs(data[i]-previousData_[i]));
            if (change<=accuracy)  // convergence reached
                break;

            QL_REQUIRE(iteration<maxIterations,
                       "convergence not reached after " << iteration <<
                       " iterations; last improvement " << change <<
                       ", required accuracy " << accuracy);

            validData = true;
        }
        validCurve_ = true;
    }

}

#endif<|MERGE_RESOLUTION|>--- conflicted
+++ resolved
@@ -65,14 +65,8 @@
     // template definitions
 
     template <class Curve>
-<<<<<<< HEAD
-    IterativeBootstrap<Curve>::IterativeBootstrap(Real minValue, Real maxValue)
-    : minValue_(minValue), maxValue_(maxValue), ts_(nullptr),  
-=======
     IterativeBootstrap<Curve>::IterativeBootstrap(Real accuracy, Real minValue, Real maxValue)
-    : accuracy_(accuracy), minValue_(minValue), maxValue_(maxValue),
-      ts_(0), initialized_(false), validCurve_(false), 
->>>>>>> 1e3ec455
+    : accuracy_(accuracy), minValue_(minValue), maxValue_(maxValue), ts_(nullptr),  
       loopRequired_(Interpolator::global) {}
 
     template <class Curve>
