/* -*- mode: c++; tab-width: 4; indent-tabs-mode: nil; c-basic-offset: 4 -*- */

/*
 Copyright (C) 2008 Simon Ibbotson

 This file is part of QuantLib, a free-software/open-source library
 for financial quantitative analysts and developers - http://quantlib.org/

 QuantLib is free software: you can redistribute it and/or modify it
 under the terms of the QuantLib license.  You should have received a
 copy of the license along with this program; if not, please email
 <quantlib-dev@lists.sf.net>. The license is also available online at
 <http://quantlib.org/license.shtml>.

 This program is distributed in the hope that it will be useful, but WITHOUT
 ANY WARRANTY; without even the implied warranty of MERCHANTABILITY or FITNESS
 FOR A PARTICULAR PURPOSE.  See the license for more details.
*/

/*! \file localbootstrap.hpp
    \brief localised-term-structure bootstrapper for most curve types.
*/

#ifndef quantlib_local_bootstrap_hpp
#define quantlib_local_bootstrap_hpp

#include <ql/termstructures/bootstraphelper.hpp>
#include <ql/math/optimization/costfunction.hpp>
#include <ql/math/optimization/constraint.hpp>
#include <ql/math/optimization/armijo.hpp>
#include <ql/math/optimization/levenbergmarquardt.hpp>
#include <ql/math/optimization/problem.hpp>
#include <ql/utilities/dataformatters.hpp>
#include <ql/shared_ptr.hpp>

namespace QuantLib {

    // penalty function class for solving using a multi-dimensional solver
    template <class Curve>
    class PenaltyFunction : public CostFunction {
        typedef typename Curve::traits_type Traits;
        typedef typename Traits::helper helper;
        typedef
          typename std::vector< ext::shared_ptr<helper> >::const_iterator
                                                              helper_iterator;
      public:
        PenaltyFunction(Curve* curve,
                        Size initialIndex,
                        helper_iterator rateHelpersStart,
                        helper_iterator rateHelpersEnd)
        : curve_(curve), initialIndex_(initialIndex),
          rateHelpersStart_(rateHelpersStart), rateHelpersEnd_(rateHelpersEnd) {
            localisation_ = std::distance(rateHelpersStart, rateHelpersEnd);
        }

        Real value(const Array& x) const override;
        Disposable<Array> values(const Array& x) const override;

      private:
        Curve* curve_;
        Size initialIndex_;
        Size localisation_;
        helper_iterator rateHelpersStart_;
        helper_iterator rateHelpersEnd_;
    };


    //! Localised-term-structure bootstrapper for most curve types.
    /*! This algorithm enables a localised fitting for non-local
        interpolation methods.

        As in the similar class (IterativeBootstrap) the input term
        structure is solved on a number of market instruments which
        are passed as a vector of handles to BootstrapHelper
        instances. Their maturities mark the boundaries of the
        interpolated segments.

        Unlike the IterativeBootstrap class, the solution for each
        interpolated segment is derived using a local
        approximation. This restricts the risk profile s.t.  the risk
        is localised. Therefore, we obtain a local IR risk profile
        whilst using a smoother interpolation method. Particularly
        good for the convex-monotone spline method.
    */
    template <class Curve>
    class LocalBootstrap {
        typedef typename Curve::traits_type Traits;
        typedef typename Curve::interpolator_type Interpolator;
        typedef typename Traits::helper helper;
      public:
        LocalBootstrap(Size localisation = 2,
                       bool forcePositive = true,
                       Real accuracy = Null<Real>());
        void setup(Curve* ts);
        void calculate() const;

      private:
        mutable bool validCurve_ = false;
        Curve* ts_;
        Size localisation_;
        bool forcePositive_;
        Real accuracy_;
    };



    // template definitions

    template <class Curve>
    LocalBootstrap<Curve>::LocalBootstrap(Size localisation,
<<<<<<< HEAD
                                          bool forcePositive)
    :  ts_(nullptr), localisation_(localisation),
      forcePositive_(forcePositive)
=======
                                          bool forcePositive,
                                          Real accuracy)
    : validCurve_(false), ts_(0), localisation_(localisation),
      forcePositive_(forcePositive), accuracy_(accuracy)
>>>>>>> 1e3ec455
    {}

    template <class Curve>
    void LocalBootstrap<Curve>::setup(Curve* ts) {

        ts_ = ts;

        Size n = ts_->instruments_.size();
        QL_REQUIRE(n >= Interpolator::requiredPoints,
                   "not enough instruments: " << n << " provided, " <<
                   Interpolator::requiredPoints << " required");

        QL_REQUIRE(n > localisation_,
                   "not enough instruments: " << n << " provided, " <<
                   localisation_ << " required.");

        for (Size i=0; i<n; ++i){
            ts_->registerWith(ts_->instruments_[i]);
        }
    }

    template <class Curve>
    void LocalBootstrap<Curve>::calculate() const {

        validCurve_ = false;
        Size nInsts = ts_->instruments_.size();

        // ensure rate helpers are sorted
        std::sort(ts_->instruments_.begin(), ts_->instruments_.end(),
                  [](const ext::shared_ptr<helper>& h1,
                     const ext::shared_ptr<helper>& h2) {
                        return h1->pillarDate() < h2->pillarDate();
                  });

        // check that there is no instruments with the same maturity
        for (Size i=1; i<nInsts; ++i) {
            Date m1 = ts_->instruments_[i-1]->pillarDate(),
                 m2 = ts_->instruments_[i]->pillarDate();
            QL_REQUIRE(m1 != m2,
                       "two instruments have the same pillar date ("<<m1<<")");
        }

        // check that there is no instruments with invalid quote
        for (Size i=0; i<nInsts; ++i)
            QL_REQUIRE(ts_->instruments_[i]->quote()->isValid(),
                       io::ordinal(i+1) << " instrument (maturity: " <<
                       ts_->instruments_[i]->maturityDate() << ", pillar: " <<
                       ts_->instruments_[i]->pillarDate() <<
                       ") has an invalid quote");

        // setup instruments
        for (Size i=0; i<nInsts; ++i) {
            // don't try this at home!
            // This call creates instruments, and removes "const".
            // There is a significant interaction with observability.
            ts_->instruments_[i]->setTermStructure(const_cast<Curve*>(ts_));
        }
        // set initial guess only if the current curve cannot be used as guess
        if (validCurve_)
            QL_ENSURE(ts_->data_.size() == nInsts+1,
                      "dimension mismatch: expected " << nInsts+1 <<
                      ", actual " << ts_->data_.size());
        else {
            ts_->data_ = std::vector<Rate>(nInsts+1);
            ts_->data_[0] = Traits::initialValue(ts_);
        }

        // calculate dates and times
        ts_->dates_ = std::vector<Date>(nInsts+1);
        ts_->times_ = std::vector<Time>(nInsts+1);
        ts_->dates_[0] = Traits::initialDate(ts_);
        ts_->times_[0] = ts_->timeFromReference(ts_->dates_[0]);
        for (Size i=0; i<nInsts; ++i) {
            ts_->dates_[i+1] = ts_->instruments_[i]->pillarDate();
            ts_->times_[i+1] = ts_->timeFromReference(ts_->dates_[i+1]);
            if (!validCurve_)
                ts_->data_[i+1] = ts_->data_[i];
        }

        Real accuracy = accuracy_ != Null<Real>() ? accuracy_ : ts_->accuracy_;

        LevenbergMarquardt solver(accuracy,
                                  accuracy,
                                  accuracy);
        EndCriteria endCriteria(100, 10, 0.00, accuracy, 0.00);
        PositiveConstraint posConstraint;
        NoConstraint noConstraint;
        Constraint& solverConstraint = forcePositive_ ?
            static_cast<Constraint&>(posConstraint) :
            static_cast<Constraint&>(noConstraint);

        // now start the bootstrapping.
        Size iInst = localisation_-1;

        Size dataAdjust = Curve::interpolator_type::dataSizeAdjustment;

        do {
            Size initialDataPt = iInst+1-localisation_+dataAdjust;
            Array startArray(localisation_+1-dataAdjust);
            for (Size j = 0; j < startArray.size()-1; ++j)
                startArray[j] = ts_->data_[initialDataPt+j];

            // here we are extending the interpolation a point at a
            // time... but the local interpolator can make an
            // approximation for the final localisation period.
            // e.g. if the localisation is 2, then the first section
            // of the curve will be solved using the first 2
            // instruments... with the local interpolator making
            // suitable boundary conditions.
            ts_->interpolation_ =
                ts_->interpolator_.localInterpolate(
                                              ts_->times_.begin(),
                                              ts_->times_.begin()+(iInst + 2),
                                              ts_->data_.begin(),
                                              localisation_,
                                              ts_->interpolation_,
                                              nInsts+1);

            if (iInst >= localisation_) {
                startArray[localisation_-dataAdjust] =
                    Traits::guess(iInst, ts_, false, 0); // ?
            } else {
                startArray[localisation_-dataAdjust] = ts_->data_[0];
            }

            PenaltyFunction<Curve> currentCost(
                        ts_,
                        initialDataPt,
                        ts_->instruments_.begin() + ((iInst+1) - localisation_),
                        ts_->instruments_.begin() + (iInst+1));

            Problem toSolve(currentCost, solverConstraint, startArray);

            EndCriteria::Type endType = solver.minimize(toSolve, endCriteria);

            // check the end criteria
            QL_REQUIRE(endType == EndCriteria::StationaryFunctionAccuracy ||
                       endType == EndCriteria::StationaryFunctionValue,
                       "Unable to strip yieldcurve to required accuracy " );
            ++iInst;
        } while ( iInst < nInsts );
        validCurve_ = true;
    }


    template <class Curve>
    Real PenaltyFunction<Curve>::value(const Array& x) const {
        Size i = initialIndex_;
        Array::const_iterator guessIt = x.begin();
        while (guessIt != x.end()) {
            Traits::updateGuess(curve_->data_, *guessIt, i);
            ++guessIt;
            ++i;
        }

        curve_->interpolation_.update();

        Real penalty = 0.0;
        helper_iterator instIt = rateHelpersStart_;
        while (instIt != rateHelpersEnd_) {
            Real quoteError = (*instIt)->quoteError();
            penalty += std::fabs(quoteError);
            ++instIt;
        }
        return penalty;
    }

    template <class Curve>
    Disposable<Array> PenaltyFunction<Curve>::values(const Array& x) const {
        Array::const_iterator guessIt = x.begin();
        Size i = initialIndex_;
        while (guessIt != x.end()) {
            Traits::updateGuess(curve_->data_, *guessIt, i);
            ++guessIt;
            ++i;
        }

        curve_->interpolation_.update();

        Array penalties(localisation_);
        helper_iterator instIt = rateHelpersStart_;
        Array::iterator penIt = penalties.begin();
        while (instIt != rateHelpersEnd_) {
            Real quoteError = (*instIt)->quoteError();
            *penIt = std::fabs(quoteError);
            ++instIt;
            ++penIt;
        }
        return penalties;
    }

}

#endif<|MERGE_RESOLUTION|>--- conflicted
+++ resolved
@@ -108,16 +108,10 @@
 
     template <class Curve>
     LocalBootstrap<Curve>::LocalBootstrap(Size localisation,
-<<<<<<< HEAD
-                                          bool forcePositive)
-    :  ts_(nullptr), localisation_(localisation),
-      forcePositive_(forcePositive)
-=======
                                           bool forcePositive,
                                           Real accuracy)
-    : validCurve_(false), ts_(0), localisation_(localisation),
+    : ts_(nullptr), localisation_(localisation),
       forcePositive_(forcePositive), accuracy_(accuracy)
->>>>>>> 1e3ec455
     {}
 
     template <class Curve>
