/* -*- mode: c++; tab-width: 4; indent-tabs-mode: nil; c-basic-offset: 4 -*- */

/*
 Copyright (C) 2000, 2001, 2002, 2003 RiskMap srl
 Copyright (C) 2003, 2004, 2005, 2006, 2007, 2008 StatPro Italia srl
 Copyright (C) 2007, 2008, 2009, 2015 Ferdinando Ametrano
 Copyright (C) 2007, 2009 Roland Lichters
 Copyright (C) 2015 Maddalena Zanzi
 Copyright (C) 2015 Paolo Mazzocchi
 Copyright (C) 2018 Matthias Lungwitz

 This file is part of QuantLib, a free-software/open-source library
 for financial quantitative analysts and developers - http://quantlib.org/

 QuantLib is free software: you can redistribute it and/or modify it
 under the terms of the QuantLib license.  You should have received a
 copy of the license along with this program; if not, please email
 <quantlib-dev@lists.sf.net>. The license is also available online at
 <http://quantlib.org/license.shtml>.

 This program is distributed in the hope that it will be useful, but WITHOUT
 ANY WARRANTY; without even the implied warranty of MERCHANTABILITY or FITNESS
 FOR A PARTICULAR PURPOSE.  See the license for more details.
*/

#include <ql/termstructures/yield/ratehelpers.hpp>
#include <ql/time/imm.hpp>
#include <ql/time/asx.hpp>
#include <ql/time/calendars/unitedstates.hpp>
#include <ql/time/calendars/jointcalendar.hpp>
#include <ql/instruments/makevanillaswap.hpp>
#include <ql/pricingengines/swap/discountingswapengine.hpp>
#include <ql/quote.hpp>
#include <ql/currency.hpp>
#include <ql/indexes/swapindex.hpp>
#include <ql/cashflows/iborcoupon.hpp>
#include <ql/utilities/null_deleter.hpp>
#include <utility>

namespace QuantLib {

    FuturesRateHelper::FuturesRateHelper(const Handle<Quote>& price,
                                         const Date& iborStartDate,
                                         Natural lengthInMonths,
                                         const Calendar& calendar,
                                         BusinessDayConvention convention,
                                         bool endOfMonth,
                                         const DayCounter& dayCounter,
                                         Handle<Quote>  convAdj,
                                         Futures::Type type)
    : RateHelper(price), convAdj_(std::move(convAdj)) {
        switch (type) {
          case Futures::IMM:
            QL_REQUIRE(IMM::isIMMdate(iborStartDate, false),
                       iborStartDate << " is not a valid IMM date");
            break;
          case Futures::ASX:
            QL_REQUIRE(ASX::isASXdate(iborStartDate, false),
                       iborStartDate << " is not a valid ASX date");
            break;
          default:
            QL_FAIL("unknown futures type (" << Integer(type) << ")");
        }
        earliestDate_ = iborStartDate;
        maturityDate_ = calendar.advance(iborStartDate, lengthInMonths*Months,
                                         convention, endOfMonth);
        yearFraction_ = dayCounter.yearFraction(earliestDate_, maturityDate_);
        pillarDate_ = latestDate_ = latestRelevantDate_ = maturityDate_;

        registerWith(convAdj_);
    }

    FuturesRateHelper::FuturesRateHelper(Real price,
                                         const Date& iborStartDate,
                                         Natural lengthInMonths,
                                         const Calendar& calendar,
                                         BusinessDayConvention convention,
                                         bool endOfMonth,
                                         const DayCounter& dayCounter,
                                         Rate convAdj,
                                         Futures::Type type)
    : RateHelper(price),
      convAdj_(Handle<Quote>(ext::shared_ptr<Quote>(new SimpleQuote(convAdj))))
    {
        switch (type) {
          case Futures::IMM:
            QL_REQUIRE(IMM::isIMMdate(iborStartDate, false),
                iborStartDate << " is not a valid IMM date");
            break;
          case Futures::ASX:
            QL_REQUIRE(ASX::isASXdate(iborStartDate, false),
                iborStartDate << " is not a valid ASX date");
            break;
          default:
            QL_FAIL("unknown futures type (" << Integer(type) << ")");
        }
        earliestDate_ = iborStartDate;
        maturityDate_ = calendar.advance(iborStartDate, lengthInMonths*Months,
            convention, endOfMonth);
        yearFraction_ = dayCounter.yearFraction(earliestDate_, maturityDate_);
        pillarDate_ = latestDate_ = latestRelevantDate_ = maturityDate_;
    }

    FuturesRateHelper::FuturesRateHelper(const Handle<Quote>& price,
                                         const Date& iborStartDate,
                                         const Date& iborEndDate,
                                         const DayCounter& dayCounter,
                                         Handle<Quote>  convAdj,
                                         Futures::Type type)
    : RateHelper(price), convAdj_(std::move(convAdj)) {
        switch (type) {
          case Futures::IMM:
            QL_REQUIRE(IMM::isIMMdate(iborStartDate, false),
                       iborStartDate << " is not a valid IMM date");
            if (iborEndDate == Date()) {
                // advance 3 months
                maturityDate_ = IMM::nextDate(iborStartDate, false);
                maturityDate_ = IMM::nextDate(maturityDate_, false);
                maturityDate_ = IMM::nextDate(maturityDate_, false);
            }
            else {
                QL_REQUIRE(iborEndDate>iborStartDate,
                           "end date (" << iborEndDate <<
                           ") must be greater than start date (" <<
                           iborStartDate << ")");
                maturityDate_ = iborEndDate;
            }
            break;
          case Futures::ASX:
            QL_REQUIRE(ASX::isASXdate(iborStartDate, false),
                       iborStartDate << " is not a valid ASX date");
            if (iborEndDate == Date()) {
                // advance 3 months
                maturityDate_ = ASX::nextDate(iborStartDate, false);
                maturityDate_ = ASX::nextDate(maturityDate_, false);
                maturityDate_ = ASX::nextDate(maturityDate_, false);
            }
            else {
                QL_REQUIRE(iborEndDate>iborStartDate,
                           "end date (" << iborEndDate <<
                           ") must be greater than start date (" <<
                          iborStartDate << ")");
                maturityDate_ = iborEndDate;
            }
            break;
          default:
            QL_FAIL("unknown futures type (" << Integer(type) << ")");
        }
        earliestDate_ = iborStartDate;
        yearFraction_ = dayCounter.yearFraction(earliestDate_, maturityDate_);
        pillarDate_ = latestDate_ = latestRelevantDate_ = maturityDate_;

        registerWith(convAdj_);
    }

    FuturesRateHelper::FuturesRateHelper(Real price,
                                         const Date& iborStartDate,
                                         const Date& iborEndDate,
                                         const DayCounter& dayCounter,
                                         Rate convAdj,
                                         Futures::Type type)
    : RateHelper(price),
      convAdj_(Handle<Quote>(ext::shared_ptr<Quote>(new SimpleQuote(convAdj))))
    {
        switch (type) {
          case Futures::IMM:
            QL_REQUIRE(IMM::isIMMdate(iborStartDate, false),
                       iborStartDate << " is not a valid IMM date");
            if (iborEndDate == Date()) {
                // advance 3 months
                maturityDate_ = IMM::nextDate(iborStartDate, false);
                maturityDate_ = IMM::nextDate(maturityDate_, false);
                maturityDate_ = IMM::nextDate(maturityDate_, false);
            }
            else {
                QL_REQUIRE(iborEndDate>iborStartDate,
                           "end date (" << iborEndDate <<
                           ") must be greater than start date (" <<
                           iborStartDate << ")");
                maturityDate_ = iborEndDate;
            }
            break;
          case Futures::ASX:
            QL_REQUIRE(ASX::isASXdate(iborStartDate, false),
                iborStartDate << " is not a valid ASX date");
            if (iborEndDate == Date()) {
                // advance 3 months
                maturityDate_ = ASX::nextDate(iborStartDate, false);
                maturityDate_ = ASX::nextDate(maturityDate_, false);
                maturityDate_ = ASX::nextDate(maturityDate_, false);
            }
            else {
                QL_REQUIRE(iborEndDate>iborStartDate,
                           "end date (" << iborEndDate <<
                           ") must be greater than start date (" <<
                           iborStartDate << ")");
                latestRelevantDate_ = iborEndDate;
            }
            break;
          default:
            QL_FAIL("unknown futures type (" << Integer(type) << ")");
        }
        earliestDate_ = iborStartDate;
        yearFraction_ = dayCounter.yearFraction(earliestDate_, maturityDate_);
        pillarDate_ = latestDate_ = latestRelevantDate_ = maturityDate_;
    }

    FuturesRateHelper::FuturesRateHelper(const Handle<Quote>& price,
                                         const Date& iborStartDate,
                                         const ext::shared_ptr<IborIndex>& i,
                                         const Handle<Quote>& convAdj,
                                         Futures::Type type)
    : RateHelper(price), convAdj_(convAdj) {
        switch (type) {
          case Futures::IMM:
            QL_REQUIRE(IMM::isIMMdate(iborStartDate, false),
                       iborStartDate << " is not a valid IMM date");
            break;
          case Futures::ASX:
            QL_REQUIRE(ASX::isASXdate(iborStartDate, false),
                       iborStartDate << " is not a valid ASX date");
            break;
          default:
            QL_FAIL("unknown futures type (" << Integer(type) << ")");
        }
        earliestDate_ = iborStartDate;
        const Calendar& cal = i->fixingCalendar();
        maturityDate_ = cal.advance(iborStartDate, i->tenor(),
                                    i->businessDayConvention());
        yearFraction_ = i->dayCounter().yearFraction(earliestDate_,
                                                     maturityDate_);
        pillarDate_ = latestDate_ = latestRelevantDate_ = maturityDate_;

        registerWith(convAdj);
    }

    FuturesRateHelper::FuturesRateHelper(Real price,
                                         const Date& iborStartDate,
                                         const ext::shared_ptr<IborIndex>& i,
                                         Rate convAdj,
                                         Futures::Type type)
    : RateHelper(price),
      convAdj_(Handle<Quote>(ext::shared_ptr<Quote>(new SimpleQuote(convAdj))))
    {
        switch (type) {
          case Futures::IMM:
            QL_REQUIRE(IMM::isIMMdate(iborStartDate, false),
                iborStartDate << " is not a valid IMM date");
            break;
          case Futures::ASX:
            QL_REQUIRE(ASX::isASXdate(iborStartDate, false),
                iborStartDate << " is not a valid ASX date");
            break;
          default:
            QL_FAIL("unknown futures type (" << Integer(type) << ")");
        }
        earliestDate_ = iborStartDate;
        const Calendar& cal = i->fixingCalendar();
        maturityDate_ = cal.advance(iborStartDate, i->tenor(),
                                    i->businessDayConvention());
        yearFraction_ = i->dayCounter().yearFraction(earliestDate_,
                                                     maturityDate_);
        pillarDate_ = latestDate_ = latestRelevantDate_ = maturityDate_;
    }

    Real FuturesRateHelper::impliedQuote() const {
        QL_REQUIRE(termStructure_ != 0, "term structure not set");
        Rate forwardRate = (termStructure_->discount(earliestDate_) /
            termStructure_->discount(maturityDate_) - 1.0) / yearFraction_;
        Rate convAdj = convAdj_.empty() ? 0.0 : convAdj_->value();
        // Convexity, as FRA/futures adjustment, has been used in the
        // past to take into account futures margining vs FRA.
        // Therefore, there's no requirement for it to be non-negative.
        Rate futureRate = forwardRate + convAdj;
        return 100.0 * (1.0 - futureRate);
    }

    Real FuturesRateHelper::convexityAdjustment() const {
        return convAdj_.empty() ? 0.0 : convAdj_->value();
    }

    void FuturesRateHelper::accept(AcyclicVisitor& v) {
        Visitor<FuturesRateHelper>* v1 =
            dynamic_cast<Visitor<FuturesRateHelper>*>(&v);
        if (v1 != 0)
            v1->visit(*this);
        else
            RateHelper::accept(v);
    }

    DepositRateHelper::DepositRateHelper(const Handle<Quote>& rate,
                                         const Period& tenor,
                                         Natural fixingDays,
                                         const Calendar& calendar,
                                         BusinessDayConvention convention,
                                         bool endOfMonth,
                                         const DayCounter& dayCounter)
    : RelativeDateRateHelper(rate) {
        iborIndex_ = ext::make_shared<IborIndex>("no-fix", // never take fixing into account
                      tenor, fixingDays,
                      Currency(), calendar, convention,
                      endOfMonth, dayCounter, termStructureHandle_);
        initializeDates();
    }

    DepositRateHelper::DepositRateHelper(Rate rate,
                                         const Period& tenor,
                                         Natural fixingDays,
                                         const Calendar& calendar,
                                         BusinessDayConvention convention,
                                         bool endOfMonth,
                                         const DayCounter& dayCounter)
    : RelativeDateRateHelper(rate) {
        iborIndex_ = ext::make_shared<IborIndex>("no-fix", // never take fixing into account
                      tenor, fixingDays,
                      Currency(), calendar, convention,
                      endOfMonth, dayCounter, termStructureHandle_);
        initializeDates();
    }

    DepositRateHelper::DepositRateHelper(const Handle<Quote>& rate,
                                         const ext::shared_ptr<IborIndex>& i)
    : RelativeDateRateHelper(rate) {
        iborIndex_ = i->clone(termStructureHandle_);
        initializeDates();
    }

    DepositRateHelper::DepositRateHelper(Rate rate,
                                         const ext::shared_ptr<IborIndex>& i)
    : RelativeDateRateHelper(rate) {
        iborIndex_ = i->clone(termStructureHandle_);
        initializeDates();
    }

    Real DepositRateHelper::impliedQuote() const {
        QL_REQUIRE(termStructure_ != 0, "term structure not set");
        // the forecast fixing flag is set to true because
        // we do not want to take fixing into account
        return iborIndex_->fixing(fixingDate_, true);
    }

    void DepositRateHelper::setTermStructure(YieldTermStructure* t) {
        // do not set the relinkable handle as an observer -
        // force recalculation when needed---the index is not lazy
        bool observer = false;

        ext::shared_ptr<YieldTermStructure> temp(t, null_deleter());
        termStructureHandle_.linkTo(temp, observer);

        RelativeDateRateHelper::setTermStructure(t);
    }

    void DepositRateHelper::initializeDates() {
        // if the evaluation date is not a business day
        // then move to the next business day
        Date referenceDate =
            iborIndex_->fixingCalendar().adjust(evaluationDate_);
        earliestDate_ = iborIndex_->valueDate(referenceDate);
        fixingDate_ = iborIndex_->fixingDate(earliestDate_);
        maturityDate_ = iborIndex_->maturityDate(earliestDate_);
        pillarDate_ = latestDate_ = latestRelevantDate_ = maturityDate_;
    }

    void DepositRateHelper::accept(AcyclicVisitor& v) {
        Visitor<DepositRateHelper>* v1 =
            dynamic_cast<Visitor<DepositRateHelper>*>(&v);
        if (v1 != 0)
            v1->visit(*this);
        else
            RateHelper::accept(v);
    }


    FraRateHelper::FraRateHelper(const Handle<Quote>& rate,
                                 Natural monthsToStart,
                                 Natural monthsToEnd,
                                 Natural fixingDays,
                                 const Calendar& calendar,
                                 BusinessDayConvention convention,
                                 bool endOfMonth,
                                 const DayCounter& dayCounter,
                                 Pillar::Choice pillarChoice,
                                 Date customPillarDate)
    : RelativeDateRateHelper(rate), periodToStart_(monthsToStart*Months),
      pillarChoice_(pillarChoice) {
        QL_REQUIRE(monthsToEnd>monthsToStart,
                   "monthsToEnd (" << monthsToEnd <<
                   ") must be grater than monthsToStart (" << monthsToStart <<
                   ")");
        // no way to take fixing into account,
        // even if we would like to for FRA over today
        iborIndex_ = ext::make_shared<IborIndex>("no-fix", // correct family name would be needed
                      (monthsToEnd-monthsToStart)*Months,
                      fixingDays,
                      Currency(), calendar, convention,
                      endOfMonth, dayCounter, termStructureHandle_);
        pillarDate_ = customPillarDate;
        initializeDates();
    }

    FraRateHelper::FraRateHelper(Rate rate,
                                 Natural monthsToStart,
                                 Natural monthsToEnd,
                                 Natural fixingDays,
                                 const Calendar& calendar,
                                 BusinessDayConvention convention,
                                 bool endOfMonth,
                                 const DayCounter& dayCounter,
                                 Pillar::Choice pillarChoice,
                                 Date customPillarDate)
    : RelativeDateRateHelper(rate), periodToStart_(monthsToStart*Months),
      pillarChoice_(pillarChoice) {
        QL_REQUIRE(monthsToEnd>monthsToStart,
                   "monthsToEnd (" << monthsToEnd <<
                   ") must be grater than monthsToStart (" << monthsToStart <<
                   ")");
        // no way to take fixing into account,
        // even if we would like to for FRA over today
        iborIndex_ = ext::make_shared<IborIndex>("no-fix", // correct family name would be needed
                      (monthsToEnd-monthsToStart)*Months,
                      fixingDays,
                      Currency(), calendar, convention,
                      endOfMonth, dayCounter, termStructureHandle_);
        pillarDate_ = customPillarDate;
        initializeDates();
    }

    FraRateHelper::FraRateHelper(const Handle<Quote>& rate,
                                 Natural monthsToStart,
                                 const ext::shared_ptr<IborIndex>& i,
                                 Pillar::Choice pillarChoice,
                                 Date customPillarDate)
    : RelativeDateRateHelper(rate), periodToStart_(monthsToStart*Months),
      pillarChoice_(pillarChoice) {
        // take fixing into account
        iborIndex_ = i->clone(termStructureHandle_);
        // We want to be notified of changes of fixings, but we don't
        // want notifications from termStructureHandle_ (they would
        // interfere with bootstrapping.)
        iborIndex_->unregisterWith(termStructureHandle_);
        registerWith(iborIndex_);
        pillarDate_ = customPillarDate;
        initializeDates();
    }

    FraRateHelper::FraRateHelper(Rate rate,
                                 Natural monthsToStart,
                                 const ext::shared_ptr<IborIndex>& i,
                                 Pillar::Choice pillarChoice,
                                 Date customPillarDate)
    : RelativeDateRateHelper(rate), periodToStart_(monthsToStart*Months),
      pillarChoice_(pillarChoice) {
        // take fixing into account
        iborIndex_ = i->clone(termStructureHandle_);
        // see above
        iborIndex_->unregisterWith(termStructureHandle_);
        registerWith(iborIndex_);
        pillarDate_ = customPillarDate;
        initializeDates();
    }

    FraRateHelper::FraRateHelper(const Handle<Quote>& rate,
                                 Period periodToStart,
                                 Natural lengthInMonths,
                                 Natural fixingDays,
                                 const Calendar& calendar,
                                 BusinessDayConvention convention,
                                 bool endOfMonth,
                                 const DayCounter& dayCounter,
                                 Pillar::Choice pillarChoice,
                                 Date customPillarDate)
    : RelativeDateRateHelper(rate), periodToStart_(periodToStart),
      pillarChoice_(pillarChoice) {
        // no way to take fixing into account,
        // even if we would like to for FRA over today
        iborIndex_ = ext::make_shared<IborIndex>("no-fix", // correct family name would be needed
                      lengthInMonths*Months,
                      fixingDays,
                      Currency(), calendar, convention,
                      endOfMonth, dayCounter, termStructureHandle_);
        pillarDate_ = customPillarDate;
        initializeDates();
    }

    FraRateHelper::FraRateHelper(Rate rate,
                                 Period periodToStart,
                                 Natural lengthInMonths,
                                 Natural fixingDays,
                                 const Calendar& calendar,
                                 BusinessDayConvention convention,
                                 bool endOfMonth,
                                 const DayCounter& dayCounter,
                                 Pillar::Choice pillarChoice,
                                 Date customPillarDate)
    : RelativeDateRateHelper(rate), periodToStart_(periodToStart),
      pillarChoice_(pillarChoice) {
        // no way to take fixing into account,
        // even if we would like to for FRA over today
        iborIndex_ = ext::make_shared<IborIndex>("no-fix", // correct family name would be needed
                      lengthInMonths*Months,
                      fixingDays,
                      Currency(), calendar, convention,
                      endOfMonth, dayCounter, termStructureHandle_);
        pillarDate_ = customPillarDate;
        initializeDates();
    }

    FraRateHelper::FraRateHelper(const Handle<Quote>& rate,
                                 Period periodToStart,
                                 const ext::shared_ptr<IborIndex>& i,
                                 Pillar::Choice pillarChoice,
                                 Date customPillarDate)
    : RelativeDateRateHelper(rate), periodToStart_(periodToStart),
      pillarChoice_(pillarChoice) {
        // take fixing into account
        iborIndex_ = i->clone(termStructureHandle_);
        // see above
        iborIndex_->unregisterWith(termStructureHandle_);
        registerWith(iborIndex_);
        pillarDate_ = customPillarDate;
        initializeDates();
    }

    FraRateHelper::FraRateHelper(Rate rate,
                                 Period periodToStart,
                                 const ext::shared_ptr<IborIndex>& i,
                                 Pillar::Choice pillarChoice,
                                 Date customPillarDate)
    : RelativeDateRateHelper(rate), periodToStart_(periodToStart),
      pillarChoice_(pillarChoice) {
        // take fixing into account
        iborIndex_ = i->clone(termStructureHandle_);
        // see above
        iborIndex_->unregisterWith(termStructureHandle_);
        registerWith(iborIndex_);
        pillarDate_ = customPillarDate;
        initializeDates();
    }

    Real FraRateHelper::impliedQuote() const {
        QL_REQUIRE(termStructure_ != 0, "term structure not set");
        return iborIndex_->fixing(fixingDate_, true);
    }

    void FraRateHelper::setTermStructure(YieldTermStructure* t) {
        // do not set the relinkable handle as an observer -
        // force recalculation when needed---the index is not lazy
        bool observer = false;

        ext::shared_ptr<YieldTermStructure> temp(t, null_deleter());
        termStructureHandle_.linkTo(temp, observer);

        RelativeDateRateHelper::setTermStructure(t);
    }

    void FraRateHelper::initializeDates() {
        // if the evaluation date is not a business day
        // then move to the next business day
        Date referenceDate =
            iborIndex_->fixingCalendar().adjust(evaluationDate_);
        Date spotDate = iborIndex_->fixingCalendar().advance(
            referenceDate, iborIndex_->fixingDays()*Days);
        earliestDate_ = iborIndex_->fixingCalendar().advance(
                               spotDate,
                               periodToStart_,
                               iborIndex_->businessDayConvention(),
                               iborIndex_->endOfMonth());
        // maturity date is calculated from spot date
        maturityDate_ = iborIndex_->fixingCalendar().advance(
                               spotDate,
                               periodToStart_ + iborIndex_->tenor(),
                               iborIndex_->businessDayConvention(),
                               iborIndex_->endOfMonth());
        // latest relevant date is calculated from earliestDate_ instead
        latestRelevantDate_ = iborIndex_->maturityDate(earliestDate_);

        switch (pillarChoice_) {
          case Pillar::MaturityDate:
            pillarDate_ = maturityDate_;
            break;
          case Pillar::LastRelevantDate:
            pillarDate_ = latestRelevantDate_;
            break;
          case Pillar::CustomDate:
            // pillarDate_ already assigned at construction time
            QL_REQUIRE(pillarDate_ >= earliestDate_,
                       "pillar date (" << pillarDate_ << ") must be later "
                       "than or equal to the instrument's earliest date (" <<
                       earliestDate_ << ")");
            QL_REQUIRE(pillarDate_ <= latestRelevantDate_,
                       "pillar date (" << pillarDate_ << ") must be before "
                       "or equal to the instrument's latest relevant date (" <<
                       latestRelevantDate_ << ")");
            break;
          default:
            QL_FAIL("unknown Pillar::Choice(" << Integer(pillarChoice_) << ")");
        }

        latestDate_ = pillarDate_; // backward compatibility

        fixingDate_ = iborIndex_->fixingDate(earliestDate_);
    }

    void FraRateHelper::accept(AcyclicVisitor& v) {
        Visitor<FraRateHelper>* v1 =
            dynamic_cast<Visitor<FraRateHelper>*>(&v);
        if (v1 != 0)
            v1->visit(*this);
        else
            RateHelper::accept(v);
    }


    SwapRateHelper::SwapRateHelper(const Handle<Quote>& rate,
                                   const ext::shared_ptr<SwapIndex>& swapIndex,
                                   Handle<Quote>  spread,
                                   const Period& fwdStart,
                                   Handle<YieldTermStructure>  discount,
                                   Pillar::Choice pillarChoice,
                                   Date customPillarDate,
                                   bool endOfMonth)
    : RelativeDateRateHelper(rate),
      settlementDays_(swapIndex->fixingDays()),
      tenor_(swapIndex->tenor()), pillarChoice_(pillarChoice),
      calendar_(swapIndex->fixingCalendar()),
      fixedConvention_(swapIndex->fixedLegConvention()),
      fixedFrequency_(swapIndex->fixedLegTenor().frequency()),
      fixedDayCount_(swapIndex->dayCounter()),
<<<<<<< HEAD
      spread_(std::move(spread)),
      fwdStart_(fwdStart), discountHandle_(std::move(discount)) {
=======
      spread_(spread), endOfMonth_(endOfMonth),
      fwdStart_(fwdStart), discountHandle_(discount) {
>>>>>>> 6f2e57f1
        // take fixing into account
        iborIndex_ = swapIndex->iborIndex()->clone(termStructureHandle_);
        // We want to be notified of changes of fixings, but we don't
        // want notifications from termStructureHandle_ (they would
        // interfere with bootstrapping.)
        iborIndex_->unregisterWith(termStructureHandle_);

        registerWith(iborIndex_);
        registerWith(spread_);
        registerWith(discountHandle_);

        pillarDate_ = customPillarDate;
        initializeDates();
    }

    SwapRateHelper::SwapRateHelper(const Handle<Quote>& rate,
                                   const Period& tenor,
                                   Calendar  calendar,
                                   Frequency fixedFrequency,
                                   BusinessDayConvention fixedConvention,
                                   DayCounter  fixedDayCount,
                                   const ext::shared_ptr<IborIndex>& iborIndex,
                                   Handle<Quote>  spread,
                                   const Period& fwdStart,
                                   Handle<YieldTermStructure>  discount,
                                   Natural settlementDays,
                                   Pillar::Choice pillarChoice,
                                   Date customPillarDate,
                                   bool endOfMonth)
    : RelativeDateRateHelper(rate),
      settlementDays_(settlementDays),
      tenor_(tenor), pillarChoice_(pillarChoice),
      calendar_(std::move(calendar)),
      fixedConvention_(fixedConvention),
      fixedFrequency_(fixedFrequency),
<<<<<<< HEAD
      fixedDayCount_(std::move(fixedDayCount)),
      spread_(std::move(spread)),
      fwdStart_(fwdStart), discountHandle_(std::move(discount)) {
=======
      fixedDayCount_(fixedDayCount),
      spread_(spread), endOfMonth_(endOfMonth),
      fwdStart_(fwdStart), discountHandle_(discount) {
>>>>>>> 6f2e57f1

        if (settlementDays_==Null<Natural>())
            settlementDays_ = iborIndex->fixingDays();

        // take fixing into account
        iborIndex_ = iborIndex->clone(termStructureHandle_);
        // We want to be notified of changes of fixings, but we don't
        // want notifications from termStructureHandle_ (they would
        // interfere with bootstrapping.)
        iborIndex_->unregisterWith(termStructureHandle_);

        registerWith(iborIndex_);
        registerWith(spread_);
        registerWith(discountHandle_);

        pillarDate_ = customPillarDate;
        initializeDates();
    }

    SwapRateHelper::SwapRateHelper(Rate rate,
                                   const ext::shared_ptr<SwapIndex>& swapIndex,
                                   Handle<Quote>  spread,
                                   const Period& fwdStart,
                                   Handle<YieldTermStructure>  discount,
                                   Pillar::Choice pillarChoice,
                                   Date customPillarDate,
                                   bool endOfMonth)
    : RelativeDateRateHelper(rate),
      settlementDays_(swapIndex->fixingDays()),
      tenor_(swapIndex->tenor()), pillarChoice_(pillarChoice),
      calendar_(swapIndex->fixingCalendar()),
      fixedConvention_(swapIndex->fixedLegConvention()),
      fixedFrequency_(swapIndex->fixedLegTenor().frequency()),
      fixedDayCount_(swapIndex->dayCounter()),
<<<<<<< HEAD
      spread_(std::move(spread)),
      fwdStart_(fwdStart), discountHandle_(std::move(discount)) {
=======
      spread_(spread), endOfMonth_(endOfMonth),
      fwdStart_(fwdStart), discountHandle_(discount) {
>>>>>>> 6f2e57f1
        // take fixing into account
        iborIndex_ = swapIndex->iborIndex()->clone(termStructureHandle_);
        // We want to be notified of changes of fixings, but we don't
        // want notifications from termStructureHandle_ (they would
        // interfere with bootstrapping.)
        iborIndex_->unregisterWith(termStructureHandle_);

        registerWith(iborIndex_);
        registerWith(spread_);
        registerWith(discountHandle_);

        pillarDate_ = customPillarDate;
        initializeDates();
    }

    SwapRateHelper::SwapRateHelper(Rate rate,
                                   const Period& tenor,
                                   Calendar  calendar,
                                   Frequency fixedFrequency,
                                   BusinessDayConvention fixedConvention,
                                   DayCounter  fixedDayCount,
                                   const ext::shared_ptr<IborIndex>& iborIndex,
                                   Handle<Quote>  spread,
                                   const Period& fwdStart,
                                   Handle<YieldTermStructure>  discount,
                                   Natural settlementDays,
                                   Pillar::Choice pillarChoice,
                                   Date customPillarDate,
                                   bool endOfMonth)
    : RelativeDateRateHelper(rate),
      settlementDays_(settlementDays),
      tenor_(tenor), pillarChoice_(pillarChoice),
      calendar_(std::move(calendar)),
      fixedConvention_(fixedConvention),
      fixedFrequency_(fixedFrequency),
<<<<<<< HEAD
      fixedDayCount_(std::move(fixedDayCount)),
      spread_(std::move(spread)),
      fwdStart_(fwdStart), discountHandle_(std::move(discount)) {
=======
      fixedDayCount_(fixedDayCount),
      spread_(spread), endOfMonth_(endOfMonth),
      fwdStart_(fwdStart), discountHandle_(discount) {
>>>>>>> 6f2e57f1

        if (settlementDays_==Null<Natural>())
            settlementDays_ = iborIndex->fixingDays();

        // take fixing into account
        iborIndex_ = iborIndex->clone(termStructureHandle_);
        // We want to be notified of changes of fixings, but we don't
        // want notifications from termStructureHandle_ (they would
        // interfere with bootstrapping.)
        iborIndex_->unregisterWith(termStructureHandle_);

        registerWith(iborIndex_);
        registerWith(spread_);
        registerWith(discountHandle_);

        pillarDate_ = customPillarDate;
        initializeDates();
    }

    void SwapRateHelper::initializeDates() {

        // 1. do not pass the spread here, as it might be a Quote
        //    i.e. it can dinamically change
        // 2. input discount curve Handle might be empty now but it could
        //    be assigned a curve later; use a RelinkableHandle here
        swap_ = MakeVanillaSwap(tenor_, iborIndex_, 0.0, fwdStart_)
            .withSettlementDays(settlementDays_)
            .withDiscountingTermStructure(discountRelinkableHandle_)
            .withFixedLegDayCount(fixedDayCount_)
            .withFixedLegTenor(Period(fixedFrequency_))
            .withFixedLegConvention(fixedConvention_)
            .withFixedLegTerminationDateConvention(fixedConvention_)
            .withFixedLegCalendar(calendar_)
            .withFixedLegEndOfMonth(endOfMonth_)
            .withFloatingLegCalendar(calendar_)
            .withFloatingLegEndOfMonth(endOfMonth_);

        earliestDate_ = swap_->startDate();
        maturityDate_ = swap_->maturityDate();

        ext::shared_ptr<IborCoupon> lastCoupon =
            ext::dynamic_pointer_cast<IborCoupon>(swap_->floatingLeg().back());
        latestRelevantDate_ = std::max(maturityDate_, lastCoupon->fixingEndDate());

        switch (pillarChoice_) {
          case Pillar::MaturityDate:
            pillarDate_ = maturityDate_;
            break;
          case Pillar::LastRelevantDate:
            pillarDate_ = latestRelevantDate_;
            break;
          case Pillar::CustomDate:
            // pillarDate_ already assigned at construction time
            QL_REQUIRE(pillarDate_ >= earliestDate_,
                "pillar date (" << pillarDate_ << ") must be later "
                "than or equal to the instrument's earliest date (" <<
                earliestDate_ << ")");
            QL_REQUIRE(pillarDate_ <= latestRelevantDate_,
                "pillar date (" << pillarDate_ << ") must be before "
                "or equal to the instrument's latest relevant date (" <<
                latestRelevantDate_ << ")");
            break;
          default:
            QL_FAIL("unknown Pillar::Choice(" << Integer(pillarChoice_) << ")");
        }

        latestDate_ = pillarDate_; // backward compatibility

    }

    void SwapRateHelper::setTermStructure(YieldTermStructure* t) {
        // do not set the relinkable handle as an observer -
        // force recalculation when needed
        bool observer = false;

        ext::shared_ptr<YieldTermStructure> temp(t, null_deleter());
        termStructureHandle_.linkTo(temp, observer);

        if (discountHandle_.empty())
            discountRelinkableHandle_.linkTo(temp, observer);
        else
            discountRelinkableHandle_.linkTo(*discountHandle_, observer);

        RelativeDateRateHelper::setTermStructure(t);
    }

    Real SwapRateHelper::impliedQuote() const {
        QL_REQUIRE(termStructure_ != 0, "term structure not set");
        // we didn't register as observers - force calculation
        swap_->recalculate();
        // weak implementation... to be improved
        static const Spread basisPoint = 1.0e-4;
        Real floatingLegNPV = swap_->floatingLegNPV();
        Spread spread = spread_.empty() ? 0.0 : spread_->value();
        Real spreadNPV = swap_->floatingLegBPS()/basisPoint*spread;
        Real totNPV = - (floatingLegNPV+spreadNPV);
        Real result = totNPV/(swap_->fixedLegBPS()/basisPoint);
        return result;
    }

    void SwapRateHelper::accept(AcyclicVisitor& v) {
        Visitor<SwapRateHelper>* v1 =
            dynamic_cast<Visitor<SwapRateHelper>*>(&v);
        if (v1 != 0)
            v1->visit(*this);
        else
            RateHelper::accept(v);
    }

    BMASwapRateHelper::BMASwapRateHelper(
                          const Handle<Quote>& liborFraction,
                          const Period& tenor,
                          Natural settlementDays,
                          Calendar  calendar,
                          // bma leg
                          const Period& bmaPeriod,
                          BusinessDayConvention bmaConvention,
                          DayCounter  bmaDayCount,
                          ext::shared_ptr<BMAIndex>  bmaIndex,
                          // libor leg
                          ext::shared_ptr<IborIndex>  iborIndex)
    : RelativeDateRateHelper(liborFraction),
      tenor_(tenor), settlementDays_(settlementDays),
      calendar_(std::move(calendar)),
      bmaPeriod_(bmaPeriod),
      bmaConvention_(bmaConvention),
      bmaDayCount_(std::move(bmaDayCount)),
      bmaIndex_(std::move(bmaIndex)),
      iborIndex_(std::move(iborIndex)) {
        registerWith(iborIndex_);
        registerWith(bmaIndex_);
        initializeDates();
    }

    void BMASwapRateHelper::initializeDates() {
        // if the evaluation date is not a business day
        // then move to the next business day
        JointCalendar jc(calendar_,
                         iborIndex_->fixingCalendar());
        Date referenceDate = jc.adjust(evaluationDate_);
        earliestDate_ =
            calendar_.advance(referenceDate, settlementDays_ * Days, Following);

        Date maturity = earliestDate_ + tenor_;

        // dummy BMA index with curve/swap arguments
        ext::shared_ptr<BMAIndex> clonedIndex(new BMAIndex(termStructureHandle_));

        Schedule bmaSchedule =
            MakeSchedule().from(earliestDate_).to(maturity)
                          .withTenor(bmaPeriod_)
                          .withCalendar(bmaIndex_->fixingCalendar())
                          .withConvention(bmaConvention_)
                          .backwards();

        Schedule liborSchedule =
            MakeSchedule().from(earliestDate_).to(maturity)
                          .withTenor(iborIndex_->tenor())
                          .withCalendar(iborIndex_->fixingCalendar())
                          .withConvention(iborIndex_->businessDayConvention())
                          .endOfMonth(iborIndex_->endOfMonth())
                          .backwards();

        swap_ = ext::shared_ptr<BMASwap>(new BMASwap(BMASwap::Payer, 100.0,
                                                liborSchedule,
                                                0.75, // arbitrary
                                                0.0,
                                                iborIndex_,
                                                iborIndex_->dayCounter(),
                                                bmaSchedule,
                                                clonedIndex,
                                                bmaDayCount_));
        swap_->setPricingEngine(ext::shared_ptr<PricingEngine>(new
            DiscountingSwapEngine(iborIndex_->forwardingTermStructure())));

        Date d = calendar_.adjust(swap_->maturityDate(), Following);
        Weekday w = d.weekday();
        Date nextWednesday = (w >= 4) ?
            d + (11 - w) * Days :
            d + (4 - w) * Days;
        latestDate_ = clonedIndex->valueDate(
                         clonedIndex->fixingCalendar().adjust(nextWednesday));
    }

    void BMASwapRateHelper::setTermStructure(YieldTermStructure* t) {
        // do not set the relinkable handle as an observer -
        // force recalculation when needed
        bool observer = false;

        ext::shared_ptr<YieldTermStructure> temp(t, null_deleter());
        termStructureHandle_.linkTo(temp, observer);

        RelativeDateRateHelper::setTermStructure(t);
    }

    Real BMASwapRateHelper::impliedQuote() const {
        QL_REQUIRE(termStructure_ != 0, "term structure not set");
        // we didn't register as observers - force calculation
        swap_->recalculate();
        return swap_->fairLiborFraction();
    }

    void BMASwapRateHelper::accept(AcyclicVisitor& v) {
        Visitor<BMASwapRateHelper>* v1 =
            dynamic_cast<Visitor<BMASwapRateHelper>*>(&v);
        if (v1 != 0)
            v1->visit(*this);
        else
            RateHelper::accept(v);
    }

    FxSwapRateHelper::FxSwapRateHelper(const Handle<Quote>& fwdPoint,
                                       Handle<Quote>  spotFx,
                                       const Period& tenor,
                                       Natural fixingDays,
                                       Calendar  calendar,
                                       BusinessDayConvention convention,
                                       bool endOfMonth,
                                       bool isFxBaseCurrencyCollateralCurrency,
                                       Handle<YieldTermStructure>  coll,
                                       Calendar  tradingCalendar)
    : RelativeDateRateHelper(fwdPoint), spot_(std::move(spotFx)), tenor_(tenor),
      fixingDays_(fixingDays), cal_(std::move(calendar)), conv_(convention),
      eom_(endOfMonth),
      isFxBaseCurrencyCollateralCurrency_(isFxBaseCurrencyCollateralCurrency),
      collHandle_(std::move(coll)), tradingCalendar_(std::move(tradingCalendar)) {
        registerWith(spot_);
        registerWith(collHandle_);

        if (tradingCalendar_.empty())
            jointCalendar_ = cal_;
        else
            jointCalendar_ = JointCalendar(tradingCalendar_, cal_,
                                           JoinHolidays);
        initializeDates();
    }

    void FxSwapRateHelper::initializeDates() {
        // if the evaluation date is not a business day
        // then move to the next business day
        Date refDate = cal_.adjust(evaluationDate_);
        earliestDate_ = cal_.advance(refDate, fixingDays_*Days);

        if (!tradingCalendar_.empty()) {
            // check if fx trade can be settled in US, if not, adjust it
            earliestDate_ = jointCalendar_.adjust(earliestDate_);
            latestDate_ = jointCalendar_.advance(earliestDate_, tenor_,
                                                 conv_, eom_);
        } else {
            latestDate_ = cal_.advance(earliestDate_, tenor_, conv_, eom_);
        }
    }

    Real FxSwapRateHelper::impliedQuote() const {
        QL_REQUIRE(termStructure_ != 0, "term structure not set");

        QL_REQUIRE(!collHandle_.empty(), "collateral term structure not set");

        DiscountFactor d1 = collHandle_->discount(earliestDate_);
        DiscountFactor d2 = collHandle_->discount(latestDate_);
        Real collRatio = d1 / d2;
        d1 = termStructureHandle_->discount(earliestDate_);
        d2 = termStructureHandle_->discount(latestDate_);
        Real ratio = d1 / d2;
        Real spot = spot_->value();
        if (isFxBaseCurrencyCollateralCurrency_) {
            return (ratio/collRatio-1)*spot;
        } else {
            return (collRatio/ratio-1)*spot;
        }
    }

    void FxSwapRateHelper::setTermStructure(YieldTermStructure* t) {
        // do not set the relinkable handle as an observer -
        // force recalculation when needed
        bool observer = false;

        ext::shared_ptr<YieldTermStructure> temp(t, null_deleter());
        termStructureHandle_.linkTo(temp, observer);

        collRelinkableHandle_.linkTo(*collHandle_, observer);

        RelativeDateRateHelper::setTermStructure(t);
    }

    void FxSwapRateHelper::accept(AcyclicVisitor& v) {
        Visitor<FxSwapRateHelper>* v1 =
            dynamic_cast<Visitor<FxSwapRateHelper>*>(&v);
        if (v1 != 0)
            v1->visit(*this);
        else
            RateHelper::accept(v);
    }

}<|MERGE_RESOLUTION|>--- conflicted
+++ resolved
@@ -626,13 +626,8 @@
       fixedConvention_(swapIndex->fixedLegConvention()),
       fixedFrequency_(swapIndex->fixedLegTenor().frequency()),
       fixedDayCount_(swapIndex->dayCounter()),
-<<<<<<< HEAD
-      spread_(std::move(spread)),
+      spread_(std::move(spread)), endOfMonth_(endOfMonth),
       fwdStart_(fwdStart), discountHandle_(std::move(discount)) {
-=======
-      spread_(spread), endOfMonth_(endOfMonth),
-      fwdStart_(fwdStart), discountHandle_(discount) {
->>>>>>> 6f2e57f1
         // take fixing into account
         iborIndex_ = swapIndex->iborIndex()->clone(termStructureHandle_);
         // We want to be notified of changes of fixings, but we don't
@@ -668,15 +663,9 @@
       calendar_(std::move(calendar)),
       fixedConvention_(fixedConvention),
       fixedFrequency_(fixedFrequency),
-<<<<<<< HEAD
       fixedDayCount_(std::move(fixedDayCount)),
-      spread_(std::move(spread)),
+      spread_(std::move(spread)), endOfMonth_(endOfMonth),
       fwdStart_(fwdStart), discountHandle_(std::move(discount)) {
-=======
-      fixedDayCount_(fixedDayCount),
-      spread_(spread), endOfMonth_(endOfMonth),
-      fwdStart_(fwdStart), discountHandle_(discount) {
->>>>>>> 6f2e57f1
 
         if (settlementDays_==Null<Natural>())
             settlementDays_ = iborIndex->fixingDays();
@@ -711,13 +700,8 @@
       fixedConvention_(swapIndex->fixedLegConvention()),
       fixedFrequency_(swapIndex->fixedLegTenor().frequency()),
       fixedDayCount_(swapIndex->dayCounter()),
-<<<<<<< HEAD
-      spread_(std::move(spread)),
+      spread_(std::move(spread)), endOfMonth_(endOfMonth),
       fwdStart_(fwdStart), discountHandle_(std::move(discount)) {
-=======
-      spread_(spread), endOfMonth_(endOfMonth),
-      fwdStart_(fwdStart), discountHandle_(discount) {
->>>>>>> 6f2e57f1
         // take fixing into account
         iborIndex_ = swapIndex->iborIndex()->clone(termStructureHandle_);
         // We want to be notified of changes of fixings, but we don't
@@ -753,15 +737,9 @@
       calendar_(std::move(calendar)),
       fixedConvention_(fixedConvention),
       fixedFrequency_(fixedFrequency),
-<<<<<<< HEAD
       fixedDayCount_(std::move(fixedDayCount)),
-      spread_(std::move(spread)),
+      spread_(std::move(spread)), endOfMonth_(endOfMonth),
       fwdStart_(fwdStart), discountHandle_(std::move(discount)) {
-=======
-      fixedDayCount_(fixedDayCount),
-      spread_(spread), endOfMonth_(endOfMonth),
-      fwdStart_(fwdStart), discountHandle_(discount) {
->>>>>>> 6f2e57f1
 
         if (settlementDays_==Null<Natural>())
             settlementDays_ = iborIndex->fixingDays();
