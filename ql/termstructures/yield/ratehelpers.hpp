/* -*- mode: c++; tab-width: 4; indent-tabs-mode: nil; c-basic-offset: 4 -*- */

/*
 Copyright (C) 2000, 2001, 2002, 2003 RiskMap srl
 Copyright (C) 2003, 2004, 2005, 2006, 2007, 2008 StatPro Italia srl
 Copyright (C) 2007, 2008, 2009, 2015 Ferdinando Ametrano
 Copyright (C) 2007, 2009 Roland Lichters
 Copyright (C) 2015 Maddalena Zanzi
 Copyright (C) 2015 Paolo Mazzocchi
 Copyright (C) 2018 Matthias Lungwitz

 This file is part of QuantLib, a free-software/open-source library
 for financial quantitative analysts and developers - http://quantlib.org/

 QuantLib is free software: you can redistribute it and/or modify it
 under the terms of the QuantLib license.  You should have received a
 copy of the license along with this program; if not, please email
 <quantlib-dev@lists.sf.net>. The license is also available online at
 <http://quantlib.org/license.shtml>.

 This program is distributed in the hope that it will be useful, but WITHOUT
 ANY WARRANTY; without even the implied warranty of MERCHANTABILITY or FITNESS
 FOR A PARTICULAR PURPOSE.  See the license for more details.
*/

/*! \file ratehelpers.hpp
    \brief deposit, FRA, futures, and various swap rate helpers
*/

#ifndef quantlib_ratehelpers_hpp
#define quantlib_ratehelpers_hpp

#include <ql/termstructures/bootstraphelper.hpp>
#include <ql/instruments/vanillaswap.hpp>
#include <ql/instruments/bmaswap.hpp>
#include <ql/instruments/futures.hpp>
#include <ql/time/calendar.hpp>
#include <ql/time/daycounter.hpp>
#include <ql/time/calendars/unitedstates.hpp>

#include <boost/optional.hpp>

namespace QuantLib {

    class SwapIndex;
    class Quote;

    typedef BootstrapHelper<YieldTermStructure> RateHelper;
    typedef RelativeDateBootstrapHelper<YieldTermStructure>
                                                        RelativeDateRateHelper;

    //! Rate helper for bootstrapping over IborIndex futures prices
    class FuturesRateHelper : public RateHelper {
      public:
        FuturesRateHelper(const Handle<Quote>& price,
                          const Date& iborStartDate,
                          Natural lengthInMonths,
                          const Calendar& calendar,
                          BusinessDayConvention convention,
                          bool endOfMonth,
                          const DayCounter& dayCounter,
                          const Handle<Quote>& convexityAdjustment = Handle<Quote>(),
                          Futures::Type type = Futures::IMM);
        FuturesRateHelper(Real price,
                          const Date& iborStartDate,
                          Natural lengthInMonths,
                          const Calendar& calendar,
                          BusinessDayConvention convention,
                          bool endOfMonth,
                          const DayCounter& dayCounter,
                          Rate convexityAdjustment = 0.0,
                          Futures::Type type = Futures::IMM);
        FuturesRateHelper(const Handle<Quote>& price,
                          const Date& iborStartDate,
                          const Date& iborEndDate,
                          const DayCounter& dayCounter,
                          const Handle<Quote>& convexityAdjustment = Handle<Quote>(),
                          Futures::Type type = Futures::IMM);
        FuturesRateHelper(Real price,
                          const Date& iborStartDate,
                          const Date& endDate,
                          const DayCounter& dayCounter,
                          Rate convexityAdjustment = 0.0,
                          Futures::Type type = Futures::IMM);
        FuturesRateHelper(const Handle<Quote>& price,
                          const Date& iborStartDate,
                          const ext::shared_ptr<IborIndex>& iborIndex,
                          const Handle<Quote>& convexityAdjustment = Handle<Quote>(),
                          Futures::Type type = Futures::IMM);
        FuturesRateHelper(Real price,
                          const Date& iborStartDate,
                          const ext::shared_ptr<IborIndex>& iborIndex,
                          Rate convexityAdjustment = 0.0,
                          Futures::Type type = Futures::IMM);
        //! \name RateHelper interface
        //@{
        Real impliedQuote() const;
        //@}
        //! \name FuturesRateHelper inspectors
        //@{
        Real convexityAdjustment() const;
        //@}
        //! \name Visitability
        //@{
        void accept(AcyclicVisitor&);
        //@}
      private:
        Time yearFraction_;
        Handle<Quote> convAdj_;
    };


    //! Rate helper for bootstrapping over deposit rates
    class DepositRateHelper : public RelativeDateRateHelper {
      public:
        DepositRateHelper(const Handle<Quote>& rate,
                          const Period& tenor,
                          Natural fixingDays,
                          const Calendar& calendar,
                          BusinessDayConvention convention,
                          bool endOfMonth,
                          const DayCounter& dayCounter);
        DepositRateHelper(Rate rate,
                          const Period& tenor,
                          Natural fixingDays,
                          const Calendar& calendar,
                          BusinessDayConvention convention,
                          bool endOfMonth,
                          const DayCounter& dayCounter);
        DepositRateHelper(const Handle<Quote>& rate,
                          const ext::shared_ptr<IborIndex>& iborIndex);
        DepositRateHelper(Rate rate,
                          const ext::shared_ptr<IborIndex>& iborIndex);
        //! \name RateHelper interface
        //@{
        Real impliedQuote() const;
        void setTermStructure(YieldTermStructure*);
        //@}
        //! \name Visitability
        //@{
        void accept(AcyclicVisitor&);
        //@}
      private:
        void initializeDates();
        Date fixingDate_;
        ext::shared_ptr<IborIndex> iborIndex_;
        RelinkableHandle<YieldTermStructure> termStructureHandle_;
    };


    //! Rate helper for bootstrapping over %FRA rates
    class FraRateHelper : public RelativeDateRateHelper {
      public:
        FraRateHelper(const Handle<Quote>& rate,
                      Natural monthsToStart,
                      Natural monthsToEnd,
                      Natural fixingDays,
                      const Calendar& calendar,
                      BusinessDayConvention convention,
                      bool endOfMonth,
                      const DayCounter& dayCounter,
                      Pillar::Choice pillar = Pillar::LastRelevantDate,
                      Date customPillarDate = Date(),
                      const bool useIndexedCoupon = true);
        FraRateHelper(Rate rate,
                      Natural monthsToStart,
                      Natural monthsToEnd,
                      Natural fixingDays,
                      const Calendar& calendar,
                      BusinessDayConvention convention,
                      bool endOfMonth,
                      const DayCounter& dayCounter,
                      Pillar::Choice pillar = Pillar::LastRelevantDate,
                      Date customPillarDate = Date(),
                      const bool useIndexedCoupon = true);
        FraRateHelper(const Handle<Quote>& rate,
                      Natural monthsToStart,
                      const ext::shared_ptr<IborIndex>& iborIndex,
                      Pillar::Choice pillar = Pillar::LastRelevantDate,
                      Date customPillarDate = Date(),
                      const bool useIndexedCoupon = true);
        FraRateHelper(Rate rate,
                      Natural monthsToStart,
                      const ext::shared_ptr<IborIndex>& iborIndex,
                      Pillar::Choice pillar = Pillar::LastRelevantDate,
                      Date customPillarDate = Date(),
                      const bool useIndexedCoupon = true);
        FraRateHelper(const Handle<Quote>& rate,
                      Period periodToStart,
                      Natural lengthInMonths,
                      Natural fixingDays,
                      const Calendar& calendar,
                      BusinessDayConvention convention,
                      bool endOfMonth,
                      const DayCounter& dayCounter,
                      Pillar::Choice pillar = Pillar::LastRelevantDate,
                      Date customPillarDate = Date(),
                      const bool useIndexedCoupon = true);
        FraRateHelper(Rate rate,
                      Period periodToStart,
                      Natural lengthInMonths,
                      Natural fixingDays,
                      const Calendar& calendar,
                      BusinessDayConvention convention,
                      bool endOfMonth,
                      const DayCounter& dayCounter,
                      Pillar::Choice pillar = Pillar::LastRelevantDate,
                      Date customPillarDate = Date(),
                      const bool useIndexedCoupon = true);
        FraRateHelper(const Handle<Quote>& rate,
                      Period periodToStart,
                      const ext::shared_ptr<IborIndex>& iborIndex,
                      Pillar::Choice pillar = Pillar::LastRelevantDate,
                      Date customPillarDate = Date(),
                      const bool useIndexedCoupon = true);
        FraRateHelper(Rate rate,
                      Period periodToStart,
                      const ext::shared_ptr<IborIndex>& iborIndex,
                      Pillar::Choice pillar = Pillar::LastRelevantDate,
<<<<<<< HEAD
                      Date customPillarDate = Date());
        FraRateHelper(const Handle<Quote>& rate,
                      Natural immOffsetStart,
                      Natural immOffsetEnd,
                      const ext::shared_ptr<IborIndex>& iborIndex,
                      Pillar::Choice pillar = Pillar::LastRelevantDate,
                      Date customPillarDate = Date());
        FraRateHelper(Rate rate,
                      Natural immOffsetStart,
                      Natural immOffsetEnd,
                      const ext::shared_ptr<IborIndex>& iborIndex,
                      Pillar::Choice pillar = Pillar::LastRelevantDate,
                      Date customPillarDate = Date());
=======
                      Date customPillarDate = Date(),
                      const bool useIndexedCoupon = true);
>>>>>>> 39b3c4ab
        //! \name RateHelper interface
        //@{
        Real impliedQuote() const;
        void setTermStructure(YieldTermStructure*);
        //@}
        //! \name Visitability
        //@{
        void accept(AcyclicVisitor&);
        //@}
      private:
        void initializeDates();
        Date fixingDate_;
        boost::optional<Period> periodToStart_;
        boost::optional<Natural> immOffsetStart_, immOffsetEnd_;
        Pillar::Choice pillarChoice_;
        ext::shared_ptr<IborIndex> iborIndex_;
        RelinkableHandle<YieldTermStructure> termStructureHandle_;
        const bool useIndexedCoupon_;
        Real spanningTime_;
    };


    //! Rate helper for bootstrapping over swap rates
    /*! \todo use input SwapIndex to create the swap */
    class SwapRateHelper : public RelativeDateRateHelper {
      public:
        SwapRateHelper(const Handle<Quote>& rate,
                       const ext::shared_ptr<SwapIndex>& swapIndex,
                       const Handle<Quote>& spread = Handle<Quote>(),
                       const Period& fwdStart = 0*Days,
                       // exogenous discounting curve
                       const Handle<YieldTermStructure>& discountingCurve
                                               = Handle<YieldTermStructure>(),
                       Pillar::Choice pillar = Pillar::LastRelevantDate,
                       Date customPillarDate = Date(),
                       bool endOfMonth = false);
        SwapRateHelper(const Handle<Quote>& rate,
                       const Period& tenor,
                       const Calendar& calendar,
                       // fixed leg
                       Frequency fixedFrequency,
                       BusinessDayConvention fixedConvention,
                       const DayCounter& fixedDayCount,
                       // floating leg
                       const ext::shared_ptr<IborIndex>& iborIndex,
                       const Handle<Quote>& spread = Handle<Quote>(),
                       const Period& fwdStart = 0*Days,
                       // exogenous discounting curve
                       const Handle<YieldTermStructure>& discountingCurve
                                            = Handle<YieldTermStructure>(),
                       Natural settlementDays = Null<Natural>(),
                       Pillar::Choice pillar = Pillar::LastRelevantDate,
                       Date customPillarDate = Date(),
                       bool endOfMonth = false);
        SwapRateHelper(Rate rate,
                       const ext::shared_ptr<SwapIndex>& swapIndex,
                       const Handle<Quote>& spread = Handle<Quote>(),
                       const Period& fwdStart = 0*Days,
                       // exogenous discounting curve
                       const Handle<YieldTermStructure>& discountingCurve
                                            = Handle<YieldTermStructure>(),
                       Pillar::Choice pillar = Pillar::LastRelevantDate,
                       Date customPillarDate = Date(),
                       bool endOfMonth = false);
        SwapRateHelper(Rate rate,
                       const Period& tenor,
                       const Calendar& calendar,
                       // fixed leg
                       Frequency fixedFrequency,
                       BusinessDayConvention fixedConvention,
                       const DayCounter& fixedDayCount,
                       // floating leg
                       const ext::shared_ptr<IborIndex>& iborIndex,
                       const Handle<Quote>& spread = Handle<Quote>(),
                       const Period& fwdStart = 0*Days,
                       // exogenous discounting curve
                       const Handle<YieldTermStructure>& discountingCurve
                                            = Handle<YieldTermStructure>(),
                       Natural settlementDays = Null<Natural>(),
                       Pillar::Choice pillar = Pillar::LastRelevantDate,
                       Date customPillarDate = Date(),
                       bool endOfMonth = false);
        //! \name RateHelper interface
        //@{
        Real impliedQuote() const;
        void setTermStructure(YieldTermStructure*);
        //@}
        //! \name SwapRateHelper inspectors
        //@{
        Spread spread() const;
        ext::shared_ptr<VanillaSwap> swap() const;
        const Period& forwardStart() const;
        //@}
        //! \name Visitability
        //@{
        void accept(AcyclicVisitor&);
        //@}
      protected:
        void initializeDates();
        Natural settlementDays_;
        Period tenor_;
        Pillar::Choice pillarChoice_;
        Calendar calendar_;
        BusinessDayConvention fixedConvention_;
        Frequency fixedFrequency_;
        DayCounter fixedDayCount_;
        ext::shared_ptr<IborIndex> iborIndex_;
        ext::shared_ptr<VanillaSwap> swap_;
        RelinkableHandle<YieldTermStructure> termStructureHandle_;
        Handle<Quote> spread_;
        bool endOfMonth_;
        Period fwdStart_;
        Handle<YieldTermStructure> discountHandle_;
        RelinkableHandle<YieldTermStructure> discountRelinkableHandle_;
    };


    //! Rate helper for bootstrapping over BMA swap rates
    class BMASwapRateHelper : public RelativeDateRateHelper {
      public:
        BMASwapRateHelper(const Handle<Quote>& liborFraction,
                          const Period& tenor, // swap maturity
                          Natural settlementDays,
                          const Calendar& calendar,
                          // bma leg
                          const Period& bmaPeriod,
                          BusinessDayConvention bmaConvention,
                          const DayCounter& bmaDayCount,
                          const ext::shared_ptr<BMAIndex>& bmaIndex,
                          // ibor leg
                          const ext::shared_ptr<IborIndex>& index);
        //! \name RateHelper interface
        //@{
        Real impliedQuote() const;
        void setTermStructure(YieldTermStructure*);
        //@}
        //! \name Visitability
        //@{
        void accept(AcyclicVisitor&);
        //@}
    protected:
        void initializeDates();
        Period tenor_;
        Natural settlementDays_;
        Calendar calendar_;
        Period bmaPeriod_;
        BusinessDayConvention bmaConvention_;
        DayCounter bmaDayCount_;
        ext::shared_ptr<BMAIndex> bmaIndex_;
        ext::shared_ptr<IborIndex> iborIndex_;

        ext::shared_ptr<BMASwap> swap_;
        RelinkableHandle<YieldTermStructure> termStructureHandle_;
    };


    //! Rate helper for bootstrapping over Fx Swap rates
    /*! The forward is given by `fwdFx = spotFx + fwdPoint`.

        `isFxBaseCurrencyCollateralCurrency` indicates if the base
        currency of the FX currency pair is the one used as collateral.

        `calendar` is usually the joint calendar of the two currencies
        in the pair.

        `tradingCalendar` can be used when the cross pairs don't
        include the currency of the business center (usually USD; the
        corresponding calendar is `UnitedStates`).  If given, it will
        be used for adjusting the earliest settlement date and for
        setting the latest date. Due to FX spot market conventions, it
        is not sufficient to pass a JointCalendar with UnitedStates
        included as `calendar`; with regard the earliest date, this
        calendar is only used in case the spot date of the two
        currencies is not a US business day.

        \warning The ON fx swaps can be achieved by setting
                 `fixingDays` to 0 and using a tenor of '1d'. The same
                 tenor should be used for TN swaps, with `fixingDays`
                 set to 1.  However, handling ON and TN swaps for
                 cross rates without USD is not trivial and should be
                 treated with caution. If today is a US holiday, ON
                 trade is not possible. If tomorrow is a US Holiday,
                 the ON trade will be at least two business days long
                 in the other countries and the TN trade will not
                 exist. In such cases, if this helper is used for
                 curve construction, probably it is safer not to pass
                 a trading calendar to the ON and TN helpers and
                 provide fwdPoints that will yield proper level of
                 discount factors.
    */
    class FxSwapRateHelper : public RelativeDateRateHelper {
      public:
        FxSwapRateHelper(const Handle<Quote>& fwdPoint,
                         const Handle<Quote>& spotFx,
                         const Period& tenor,
                         Natural fixingDays,
                         const Calendar& calendar,
                         BusinessDayConvention convention,
                         bool endOfMonth,
                         bool isFxBaseCurrencyCollateralCurrency,
                         const Handle<YieldTermStructure>& collateralCurve,
                         const Calendar& tradingCalendar = Calendar());
        //! \name RateHelper interface
        //@{
        Real impliedQuote() const;
        void setTermStructure(YieldTermStructure*);
        //@}
        //! \name FxSwapRateHelper inspectors
        //@{
        Real spot() const { return spot_->value(); }
        Period tenor() const { return tenor_; }
        Natural fixingDays() const { return fixingDays_; }
        Calendar calendar() const { return cal_; }
        BusinessDayConvention businessDayConvention() const { return conv_; }
        bool endOfMonth() const { return eom_; }
        bool isFxBaseCurrencyCollateralCurrency() const {
                                return isFxBaseCurrencyCollateralCurrency_; }
        Calendar tradingCalendar() const { return tradingCalendar_; }
        Calendar adjustmentCalendar() const { return jointCalendar_; }
        //@}
        //! \name Visitability
        //@{
        void accept(AcyclicVisitor&);
        //@}
    private:
        void initializeDates();
        Handle<Quote> spot_;
        Period tenor_;
        Natural fixingDays_;
        Calendar cal_;
        BusinessDayConvention conv_;
        bool eom_;
        bool isFxBaseCurrencyCollateralCurrency_;

        RelinkableHandle<YieldTermStructure> termStructureHandle_;

        Handle<YieldTermStructure> collHandle_;
        RelinkableHandle<YieldTermStructure> collRelinkableHandle_;

        Calendar tradingCalendar_;
        Calendar jointCalendar_;
    };

    // inline

    inline Spread SwapRateHelper::spread() const {
        return spread_.empty() ? 0.0 : spread_->value();
    }

    inline ext::shared_ptr<VanillaSwap> SwapRateHelper::swap() const {
        return swap_;
    }

    inline const Period& SwapRateHelper::forwardStart() const {
        return fwdStart_;
    }

}

#endif<|MERGE_RESOLUTION|>--- conflicted
+++ resolved
@@ -217,24 +217,22 @@
                       Period periodToStart,
                       const ext::shared_ptr<IborIndex>& iborIndex,
                       Pillar::Choice pillar = Pillar::LastRelevantDate,
-<<<<<<< HEAD
-                      Date customPillarDate = Date());
+                      Date customPillarDate = Date(),
+                      const bool useIndexedCoupon = true);
         FraRateHelper(const Handle<Quote>& rate,
                       Natural immOffsetStart,
                       Natural immOffsetEnd,
                       const ext::shared_ptr<IborIndex>& iborIndex,
                       Pillar::Choice pillar = Pillar::LastRelevantDate,
-                      Date customPillarDate = Date());
+                      Date customPillarDate = Date(),
+                      const bool useIndexedCoupon = true);
         FraRateHelper(Rate rate,
                       Natural immOffsetStart,
                       Natural immOffsetEnd,
                       const ext::shared_ptr<IborIndex>& iborIndex,
                       Pillar::Choice pillar = Pillar::LastRelevantDate,
-                      Date customPillarDate = Date());
-=======
-                      Date customPillarDate = Date(),
-                      const bool useIndexedCoupon = true);
->>>>>>> 39b3c4ab
+                      Date customPillarDate = Date(),
+                      const bool useIndexedCoupon = true);
         //! \name RateHelper interface
         //@{
         Real impliedQuote() const;
