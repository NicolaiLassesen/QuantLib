/* -*- mode: c++; tab-width: 4; indent-tabs-mode: nil; c-basic-offset: 4 -*- */

/*
 Copyright (C) 2005, 2006, 2007, 2008 StatPro Italia srl
 Copyright (C) 2007, 2008, 2009 Ferdinando Ametrano
 Copyright (C) 2007 Chris Kenyon

 This file is part of QuantLib, a free-software/open-source library
 for financial quantitative analysts and developers - http://quantlib.org/

 QuantLib is free software: you can redistribute it and/or modify it
 under the terms of the QuantLib license.  You should have received a
 copy of the license along with this program; if not, please email
 <quantlib-dev@lists.sf.net>. The license is also available online at
 <http://quantlib.org/license.shtml>.

 This program is distributed in the hope that it will be useful, but WITHOUT
 ANY WARRANTY; without even the implied warranty of MERCHANTABILITY or FITNESS
 FOR A PARTICULAR PURPOSE.  See the license for more details.
*/

/*! \file piecewiseyieldcurve.hpp
    \brief piecewise-interpolated term structure
*/

#ifndef quantlib_piecewise_yield_curve_hpp
#define quantlib_piecewise_yield_curve_hpp

#include <ql/termstructures/iterativebootstrap.hpp>
#include <ql/termstructures/localbootstrap.hpp>
#include <ql/termstructures/yield/bootstraptraits.hpp>
#include <ql/patterns/lazyobject.hpp>
#include <utility>

namespace QuantLib {

    class MultiCurveSensitivities;

    //! Piecewise yield term structure
    /*! This term structure is bootstrapped on a number of interest
        rate instruments which are passed as a vector of pointers to
        RateHelper instances. Their maturities mark the boundaries of
        the interpolated segments.

        Each segment is determined sequentially starting from the
        earliest period to the latest and is chosen so that the
        instrument whose maturity marks the end of such segment is
        correctly repriced on the curve.

        \warning The bootstrapping algorithm will raise an exception if
                 any two instruments have the same maturity date.

        \ingroup yieldtermstructures

        \test
        - the correctness of the returned values is tested by
          checking them against the original inputs.
        - the observability of the term structure is tested.
    */
    template <class Traits, class Interpolator,
              template <class> class Bootstrap = IterativeBootstrap>
    class PiecewiseYieldCurve
        : public Traits::template curve<Interpolator>::type,
          public LazyObject {
      private:
        typedef typename Traits::template curve<Interpolator>::type base_curve;
        typedef PiecewiseYieldCurve<Traits,Interpolator,Bootstrap> this_curve;
      public:
        typedef Traits traits_type;
        typedef Interpolator interpolator_type;
        typedef Bootstrap<this_curve> bootstrap_type;
        //! \name Constructors
        //@{
        PiecewiseYieldCurve(
               const Date& referenceDate,
               const std::vector<ext::shared_ptr<typename Traits::helper> >&
                                                                  instruments,
               const DayCounter& dayCounter,
               const std::vector<Handle<Quote> >& jumps =
                                                std::vector<Handle<Quote> >(),
               const std::vector<Date>& jumpDates = std::vector<Date>(),
               const Interpolator& i = Interpolator(),
               bootstrap_type bootstrap = bootstrap_type())
        : base_curve(referenceDate, dayCounter, jumps, jumpDates, i),
          instruments_(instruments),
<<<<<<< HEAD
          accuracy_(accuracy), bootstrap_(std::move(bootstrap)) {
=======
          accuracy_(1.0e-12), bootstrap_(bootstrap) {
>>>>>>> 1e3ec455
            bootstrap_.setup(this);
        }
        PiecewiseYieldCurve(
               const Date& referenceDate,
               std::vector<ext::shared_ptr<typename Traits::helper> > 
                                                                  instruments,
               const DayCounter& dayCounter,
<<<<<<< HEAD
               Real accuracy,
               const Interpolator& i = Interpolator(),
               bootstrap_type bootstrap = bootstrap_type())
        : base_curve(referenceDate, dayCounter,
                     std::vector<Handle<Quote> >(), std::vector<Date>(), i),
          instruments_(std::move(instruments)),
          accuracy_(accuracy), bootstrap_(std::move(bootstrap)) {
=======
               const Interpolator& i,
               const bootstrap_type& bootstrap = bootstrap_type())
        : base_curve(referenceDate, dayCounter,
                     std::vector<Handle<Quote> >(), std::vector<Date>(), i),
          instruments_(instruments),
          accuracy_(1.0e-12), bootstrap_(bootstrap) {
            bootstrap_.setup(this);
        }
        PiecewiseYieldCurve(
               const Date& referenceDate,
               const std::vector<ext::shared_ptr<typename Traits::helper> >&
                                                                  instruments,
               const DayCounter& dayCounter,
               const bootstrap_type& bootstrap)
        : base_curve(referenceDate, dayCounter,
                     std::vector<Handle<Quote> >(), std::vector<Date>(),
                     Interpolator()),
          instruments_(instruments),
          accuracy_(1.0e-12), bootstrap_(bootstrap) {
            bootstrap_.setup(this);
        }
        /*! \deprecated Pass the accuracy inside the bootstrap object
                        (or don't pass it at all).
                        Deprecated in version 1.18.
        */
        QL_DEPRECATED
        PiecewiseYieldCurve(
               const Date& referenceDate,
               const std::vector<ext::shared_ptr<typename Traits::helper> >&
                                                                  instruments,
               const DayCounter& dayCounter,
               const std::vector<Handle<Quote> >& jumps,
               const std::vector<Date>& jumpDates,
               Real accuracy,
               const Interpolator& i = Interpolator(),
               const bootstrap_type& bootstrap = bootstrap_type())
        : base_curve(referenceDate, dayCounter, jumps, jumpDates, i),
          instruments_(instruments),
          accuracy_(accuracy), bootstrap_(bootstrap) {
>>>>>>> 1e3ec455
            bootstrap_.setup(this);
        }
        /*! \deprecated Pass the accuracy inside the bootstrap object
                        (or don't pass it at all).
                        Deprecated in version 1.18.
        */
        QL_DEPRECATED
        PiecewiseYieldCurve(
               const Date& referenceDate,
               const std::vector<ext::shared_ptr<typename Traits::helper> >&
                                                                  instruments,
               const DayCounter& dayCounter,
<<<<<<< HEAD
               const Interpolator& i,
               bootstrap_type bootstrap = bootstrap_type())
        : base_curve(referenceDate, dayCounter,
                     std::vector<Handle<Quote> >(), std::vector<Date>(), i),
          instruments_(instruments),
          accuracy_(1.0e-12), bootstrap_(std::move(bootstrap)) {
=======
               Real accuracy,
               const Interpolator& i = Interpolator(),
               const bootstrap_type& bootstrap = bootstrap_type())
        : base_curve(referenceDate, dayCounter,
                     std::vector<Handle<Quote> >(), std::vector<Date>(), i),
          instruments_(instruments),
          accuracy_(accuracy), bootstrap_(bootstrap) {
>>>>>>> 1e3ec455
            bootstrap_.setup(this);
        }

        PiecewiseYieldCurve(
               Natural settlementDays,
               const Calendar& calendar,
               const std::vector<ext::shared_ptr<typename Traits::helper> >&
                                                                  instruments,
               const DayCounter& dayCounter,
               const std::vector<Handle<Quote> >& jumps = std::vector<Handle<Quote> >(),
               const std::vector<Date>& jumpDates = std::vector<Date>(),
               const Interpolator& i = Interpolator(),
               bootstrap_type bootstrap = bootstrap_type())
        : base_curve(settlementDays, calendar, dayCounter, jumps, jumpDates, i),
          instruments_(instruments),
<<<<<<< HEAD
          accuracy_(accuracy), bootstrap_(std::move(bootstrap)) {
=======
          accuracy_(1.0e-12), bootstrap_(bootstrap) {
>>>>>>> 1e3ec455
            bootstrap_.setup(this);
        }
        PiecewiseYieldCurve(
               Natural settlementDays,
               const Calendar& calendar,
               const std::vector<ext::shared_ptr<typename Traits::helper> >&
                                                                  instruments,
               const DayCounter& dayCounter,
<<<<<<< HEAD
               Real accuracy,
               const Interpolator& i = Interpolator(),
               bootstrap_type bootstrap = bootstrap_type())
        : base_curve(settlementDays, calendar, dayCounter,
                     std::vector<Handle<Quote> >(), std::vector<Date>(), i),
          instruments_(instruments),
          accuracy_(accuracy), bootstrap_(std::move(bootstrap)) {
=======
               const Interpolator& i,
               const bootstrap_type& bootstrap = bootstrap_type())
        : base_curve(settlementDays, calendar, dayCounter,
                     std::vector<Handle<Quote> >(), std::vector<Date>(), i),
          instruments_(instruments),
          accuracy_(1.0e-12), bootstrap_(bootstrap) {
            bootstrap_.setup(this);
        }
        PiecewiseYieldCurve(
               Natural settlementDays,
               const Calendar& calendar,
               const std::vector<ext::shared_ptr<typename Traits::helper> >&
                                                                  instruments,
               const DayCounter& dayCounter,
               const bootstrap_type& bootstrap)
        : base_curve(settlementDays, calendar, dayCounter,
                     std::vector<Handle<Quote> >(), std::vector<Date>(),
                     Interpolator()),
          instruments_(instruments),
          accuracy_(1.0e-12), bootstrap_(bootstrap) {
            bootstrap_.setup(this);
        }
        /*! \deprecated Pass the accuracy inside the bootstrap object
                        (or don't pass it at all).
                        Deprecated in version 1.18.
        */
        QL_DEPRECATED
        PiecewiseYieldCurve(
               Natural settlementDays,
               const Calendar& calendar,
               const std::vector<ext::shared_ptr<typename Traits::helper> >&
                                                                  instruments,
               const DayCounter& dayCounter,
               const std::vector<Handle<Quote> >& jumps,
               const std::vector<Date>& jumpDates,
               Real accuracy,
               const Interpolator& i = Interpolator(),
               const bootstrap_type& bootstrap = bootstrap_type())
        : base_curve(settlementDays, calendar, dayCounter, jumps, jumpDates, i),
          instruments_(instruments),
          accuracy_(accuracy), bootstrap_(bootstrap) {
>>>>>>> 1e3ec455
            bootstrap_.setup(this);
        }
        /*! \deprecated Pass the accuracy inside the bootstrap object
                        (or don't pass it at all).
                        Deprecated in version 1.18.
        */
        QL_DEPRECATED
        PiecewiseYieldCurve(
               Natural settlementDays,
               const Calendar& calendar,
               const std::vector<ext::shared_ptr<typename Traits::helper> >&
                                                                  instruments,
               const DayCounter& dayCounter,
<<<<<<< HEAD
               const Interpolator& i,
               bootstrap_type bootstrap = bootstrap_type())
        : base_curve(settlementDays, calendar, dayCounter,
                     std::vector<Handle<Quote> >(), std::vector<Date>(), i),
          instruments_(instruments),
          accuracy_(1.0e-12), bootstrap_(std::move(bootstrap)) {
=======
               Real accuracy,
               const Interpolator& i = Interpolator(),
               const bootstrap_type& bootstrap = bootstrap_type())
        : base_curve(settlementDays, calendar, dayCounter,
                     std::vector<Handle<Quote> >(), std::vector<Date>(), i),
          instruments_(instruments),
          accuracy_(accuracy), bootstrap_(bootstrap) {
>>>>>>> 1e3ec455
            bootstrap_.setup(this);
        }
        //@}
        //! \name TermStructure interface
        //@{
        Date maxDate() const override;
        //@}
        //! \name base_curve interface
        //@{
        const std::vector<Time>& times() const;
        const std::vector<Date>& dates() const;
        const std::vector<Real>& data() const;
        std::vector<std::pair<Date, Real> > nodes() const;
        //@}
        //! \name Observer interface
        //@{
        void update() override;
        //@}
      private:
        //! \name LazyObject interface
        //@{
        void performCalculations() const override;
        //@}
        // methods
        DiscountFactor discountImpl(Time) const override;
        // data members
        std::vector<ext::shared_ptr<typename Traits::helper> > instruments_;
        Real accuracy_;

        // bootstrapper classes are declared as friend to manipulate
        // the curve data. They might be passed the data instead, but
        // it would increase the complexity---which is high enough
        // already.
        friend class MultiCurveSensitivities;
        friend class Bootstrap<this_curve>;
        friend class BootstrapError<this_curve> ;
        friend class PenaltyFunction<this_curve>;
        Bootstrap<this_curve> bootstrap_;
    };


    // inline definitions

    template <class C, class I, template <class> class B>
    inline Date PiecewiseYieldCurve<C,I,B>::maxDate() const {
        calculate();
        return base_curve::maxDate();
    }

    template <class C, class I, template <class> class B>
    inline const std::vector<Time>& PiecewiseYieldCurve<C,I,B>::times() const {
        calculate();
        return base_curve::times();
    }

    template <class C, class I, template <class> class B>
    inline const std::vector<Date>& PiecewiseYieldCurve<C,I,B>::dates() const {
        calculate();
        return base_curve::dates();
    }

    template <class C, class I, template <class> class B>
    inline const std::vector<Real>& PiecewiseYieldCurve<C,I,B>::data() const {
        calculate();
        return base_curve::data();
    }

    template <class C, class I, template <class> class B>
    inline std::vector<std::pair<Date, Real> >
    PiecewiseYieldCurve<C,I,B>::nodes() const {
        calculate();
        return base_curve::nodes();
    }

    template <class C, class I, template <class> class B>
    inline void PiecewiseYieldCurve<C,I,B>::update() {

        // it dispatches notifications only if (!calculated_ && !frozen_)
        LazyObject::update();

        // do not use base_curve::update() as it would always notify observers

        // TermStructure::update() update part
        if (this->moving_)
            this->updated_ = false;

    }

    template <class C, class I, template <class> class B>
    inline
    DiscountFactor PiecewiseYieldCurve<C,I,B>::discountImpl(Time t) const {
        calculate();
        return base_curve::discountImpl(t);
    }

    template <class C, class I, template <class> class B>
    inline void PiecewiseYieldCurve<C,I,B>::performCalculations() const {
        // just delegate to the bootstrapper
        bootstrap_.calculate();
    }

}

#endif<|MERGE_RESOLUTION|>--- conflicted
+++ resolved
@@ -73,7 +73,7 @@
         //@{
         PiecewiseYieldCurve(
                const Date& referenceDate,
-               const std::vector<ext::shared_ptr<typename Traits::helper> >&
+               std::vector<ext::shared_ptr<typename Traits::helper> >
                                                                   instruments,
                const DayCounter& dayCounter,
                const std::vector<Handle<Quote> >& jumps =
@@ -82,47 +82,34 @@
                const Interpolator& i = Interpolator(),
                bootstrap_type bootstrap = bootstrap_type())
         : base_curve(referenceDate, dayCounter, jumps, jumpDates, i),
-          instruments_(instruments),
-<<<<<<< HEAD
-          accuracy_(accuracy), bootstrap_(std::move(bootstrap)) {
-=======
-          accuracy_(1.0e-12), bootstrap_(bootstrap) {
->>>>>>> 1e3ec455
-            bootstrap_.setup(this);
-        }
-        PiecewiseYieldCurve(
-               const Date& referenceDate,
-               std::vector<ext::shared_ptr<typename Traits::helper> > 
-                                                                  instruments,
-               const DayCounter& dayCounter,
-<<<<<<< HEAD
-               Real accuracy,
-               const Interpolator& i = Interpolator(),
+          instruments_(std::move(instruments)),
+          accuracy_(1.0e-12), bootstrap_(std::move(bootstrap)) {
+            bootstrap_.setup(this);
+        }
+        PiecewiseYieldCurve(
+               const Date& referenceDate,
+               std::vector<ext::shared_ptr<typename Traits::helper> >
+                                                                  instruments,
+               const DayCounter& dayCounter,
+               const Interpolator& i,
                bootstrap_type bootstrap = bootstrap_type())
         : base_curve(referenceDate, dayCounter,
                      std::vector<Handle<Quote> >(), std::vector<Date>(), i),
           instruments_(std::move(instruments)),
-          accuracy_(accuracy), bootstrap_(std::move(bootstrap)) {
-=======
-               const Interpolator& i,
-               const bootstrap_type& bootstrap = bootstrap_type())
-        : base_curve(referenceDate, dayCounter,
-                     std::vector<Handle<Quote> >(), std::vector<Date>(), i),
-          instruments_(instruments),
-          accuracy_(1.0e-12), bootstrap_(bootstrap) {
-            bootstrap_.setup(this);
-        }
-        PiecewiseYieldCurve(
-               const Date& referenceDate,
-               const std::vector<ext::shared_ptr<typename Traits::helper> >&
-                                                                  instruments,
-               const DayCounter& dayCounter,
-               const bootstrap_type& bootstrap)
+          accuracy_(1.0e-12), bootstrap_(std::move(bootstrap)) {
+            bootstrap_.setup(this);
+        }
+        PiecewiseYieldCurve(
+               const Date& referenceDate,
+               std::vector<ext::shared_ptr<typename Traits::helper> >
+                                                                  instruments,
+               const DayCounter& dayCounter,
+               bootstrap_type bootstrap)
         : base_curve(referenceDate, dayCounter,
                      std::vector<Handle<Quote> >(), std::vector<Date>(),
                      Interpolator()),
-          instruments_(instruments),
-          accuracy_(1.0e-12), bootstrap_(bootstrap) {
+          instruments_(std::move(instruments)),
+          accuracy_(1.0e-12), bootstrap_(std::move(bootstrap)) {
             bootstrap_.setup(this);
         }
         /*! \deprecated Pass the accuracy inside the bootstrap object
@@ -132,18 +119,17 @@
         QL_DEPRECATED
         PiecewiseYieldCurve(
                const Date& referenceDate,
-               const std::vector<ext::shared_ptr<typename Traits::helper> >&
+               std::vector<ext::shared_ptr<typename Traits::helper> >
                                                                   instruments,
                const DayCounter& dayCounter,
                const std::vector<Handle<Quote> >& jumps,
                const std::vector<Date>& jumpDates,
                Real accuracy,
                const Interpolator& i = Interpolator(),
-               const bootstrap_type& bootstrap = bootstrap_type())
+               bootstrap_type bootstrap = bootstrap_type())
         : base_curve(referenceDate, dayCounter, jumps, jumpDates, i),
-          instruments_(instruments),
-          accuracy_(accuracy), bootstrap_(bootstrap) {
->>>>>>> 1e3ec455
+          instruments_(std::move(instruments)),
+          accuracy_(accuracy), bootstrap_(std::move(bootstrap)) {
             bootstrap_.setup(this);
         }
         /*! \deprecated Pass the accuracy inside the bootstrap object
@@ -153,32 +139,23 @@
         QL_DEPRECATED
         PiecewiseYieldCurve(
                const Date& referenceDate,
-               const std::vector<ext::shared_ptr<typename Traits::helper> >&
-                                                                  instruments,
-               const DayCounter& dayCounter,
-<<<<<<< HEAD
-               const Interpolator& i,
+               std::vector<ext::shared_ptr<typename Traits::helper> >
+                                                                  instruments,
+               const DayCounter& dayCounter,
+               Real accuracy,
+               const Interpolator& i = Interpolator(),
                bootstrap_type bootstrap = bootstrap_type())
         : base_curve(referenceDate, dayCounter,
                      std::vector<Handle<Quote> >(), std::vector<Date>(), i),
-          instruments_(instruments),
-          accuracy_(1.0e-12), bootstrap_(std::move(bootstrap)) {
-=======
-               Real accuracy,
-               const Interpolator& i = Interpolator(),
-               const bootstrap_type& bootstrap = bootstrap_type())
-        : base_curve(referenceDate, dayCounter,
-                     std::vector<Handle<Quote> >(), std::vector<Date>(), i),
-          instruments_(instruments),
-          accuracy_(accuracy), bootstrap_(bootstrap) {
->>>>>>> 1e3ec455
-            bootstrap_.setup(this);
-        }
-
-        PiecewiseYieldCurve(
-               Natural settlementDays,
-               const Calendar& calendar,
-               const std::vector<ext::shared_ptr<typename Traits::helper> >&
+          instruments_(std::move(instruments)),
+          accuracy_(accuracy), bootstrap_(std::move(bootstrap)) {
+            bootstrap_.setup(this);
+        }
+
+        PiecewiseYieldCurve(
+               Natural settlementDays,
+               const Calendar& calendar,
+               std::vector<ext::shared_ptr<typename Traits::helper> >
                                                                   instruments,
                const DayCounter& dayCounter,
                const std::vector<Handle<Quote> >& jumps = std::vector<Handle<Quote> >(),
@@ -186,49 +163,36 @@
                const Interpolator& i = Interpolator(),
                bootstrap_type bootstrap = bootstrap_type())
         : base_curve(settlementDays, calendar, dayCounter, jumps, jumpDates, i),
-          instruments_(instruments),
-<<<<<<< HEAD
-          accuracy_(accuracy), bootstrap_(std::move(bootstrap)) {
-=======
-          accuracy_(1.0e-12), bootstrap_(bootstrap) {
->>>>>>> 1e3ec455
-            bootstrap_.setup(this);
-        }
-        PiecewiseYieldCurve(
-               Natural settlementDays,
-               const Calendar& calendar,
-               const std::vector<ext::shared_ptr<typename Traits::helper> >&
-                                                                  instruments,
-               const DayCounter& dayCounter,
-<<<<<<< HEAD
-               Real accuracy,
-               const Interpolator& i = Interpolator(),
+          instruments_(std::move(instruments)),
+          accuracy_(1.0e-12), bootstrap_(std::move(bootstrap)) {
+            bootstrap_.setup(this);
+        }
+        PiecewiseYieldCurve(
+               Natural settlementDays,
+               const Calendar& calendar,
+               std::vector<ext::shared_ptr<typename Traits::helper> >
+                                                                  instruments,
+               const DayCounter& dayCounter,
+               const Interpolator& i,
                bootstrap_type bootstrap = bootstrap_type())
         : base_curve(settlementDays, calendar, dayCounter,
                      std::vector<Handle<Quote> >(), std::vector<Date>(), i),
-          instruments_(instruments),
-          accuracy_(accuracy), bootstrap_(std::move(bootstrap)) {
-=======
-               const Interpolator& i,
-               const bootstrap_type& bootstrap = bootstrap_type())
-        : base_curve(settlementDays, calendar, dayCounter,
-                     std::vector<Handle<Quote> >(), std::vector<Date>(), i),
-          instruments_(instruments),
-          accuracy_(1.0e-12), bootstrap_(bootstrap) {
-            bootstrap_.setup(this);
-        }
-        PiecewiseYieldCurve(
-               Natural settlementDays,
-               const Calendar& calendar,
-               const std::vector<ext::shared_ptr<typename Traits::helper> >&
-                                                                  instruments,
-               const DayCounter& dayCounter,
-               const bootstrap_type& bootstrap)
+          instruments_(std::move(instruments)),
+          accuracy_(1.0e-12), bootstrap_(std::move(bootstrap)) {
+            bootstrap_.setup(this);
+        }
+        PiecewiseYieldCurve(
+               Natural settlementDays,
+               const Calendar& calendar,
+               std::vector<ext::shared_ptr<typename Traits::helper> >
+                                                                  instruments,
+               const DayCounter& dayCounter,
+               bootstrap_type bootstrap)
         : base_curve(settlementDays, calendar, dayCounter,
                      std::vector<Handle<Quote> >(), std::vector<Date>(),
                      Interpolator()),
-          instruments_(instruments),
-          accuracy_(1.0e-12), bootstrap_(bootstrap) {
+          instruments_(std::move(instruments)),
+          accuracy_(1.0e-12), bootstrap_(std::move(bootstrap)) {
             bootstrap_.setup(this);
         }
         /*! \deprecated Pass the accuracy inside the bootstrap object
@@ -239,18 +203,17 @@
         PiecewiseYieldCurve(
                Natural settlementDays,
                const Calendar& calendar,
-               const std::vector<ext::shared_ptr<typename Traits::helper> >&
+               std::vector<ext::shared_ptr<typename Traits::helper> >
                                                                   instruments,
                const DayCounter& dayCounter,
                const std::vector<Handle<Quote> >& jumps,
                const std::vector<Date>& jumpDates,
                Real accuracy,
                const Interpolator& i = Interpolator(),
-               const bootstrap_type& bootstrap = bootstrap_type())
+               bootstrap_type bootstrap = bootstrap_type())
         : base_curve(settlementDays, calendar, dayCounter, jumps, jumpDates, i),
-          instruments_(instruments),
-          accuracy_(accuracy), bootstrap_(bootstrap) {
->>>>>>> 1e3ec455
+          instruments_(std::move(instruments)),
+          accuracy_(accuracy), bootstrap_(std::move(bootstrap)) {
             bootstrap_.setup(this);
         }
         /*! \deprecated Pass the accuracy inside the bootstrap object
@@ -261,25 +224,16 @@
         PiecewiseYieldCurve(
                Natural settlementDays,
                const Calendar& calendar,
-               const std::vector<ext::shared_ptr<typename Traits::helper> >&
-                                                                  instruments,
-               const DayCounter& dayCounter,
-<<<<<<< HEAD
-               const Interpolator& i,
+               std::vector<ext::shared_ptr<typename Traits::helper> >
+                                                                  instruments,
+               const DayCounter& dayCounter,
+               Real accuracy,
+               const Interpolator& i = Interpolator(),
                bootstrap_type bootstrap = bootstrap_type())
         : base_curve(settlementDays, calendar, dayCounter,
                      std::vector<Handle<Quote> >(), std::vector<Date>(), i),
-          instruments_(instruments),
-          accuracy_(1.0e-12), bootstrap_(std::move(bootstrap)) {
-=======
-               Real accuracy,
-               const Interpolator& i = Interpolator(),
-               const bootstrap_type& bootstrap = bootstrap_type())
-        : base_curve(settlementDays, calendar, dayCounter,
-                     std::vector<Handle<Quote> >(), std::vector<Date>(), i),
-          instruments_(instruments),
-          accuracy_(accuracy), bootstrap_(bootstrap) {
->>>>>>> 1e3ec455
+          instruments_(std::move(instruments)),
+          accuracy_(accuracy), bootstrap_(std::move(bootstrap)) {
             bootstrap_.setup(this);
         }
         //@}
