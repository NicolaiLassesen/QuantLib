/* -*- mode: c++; tab-width: 4; indent-tabs-mode: nil; c-basic-offset: 4 -*- */

/*
 Copyright (C) 2007, 2009 Chris Kenyon
 Copyright (C) 2007 StatPro Italia srl

 This file is part of QuantLib, a free-software/open-source library
 for financial quantitative analysts and developers - http://quantlib.org/

 QuantLib is free software: you can redistribute it and/or modify it
 under the terms of the QuantLib license.  You should have received a
 copy of the license along with this program; if not, please email
 <quantlib-dev@lists.sf.net>. The license is also available online at
 <http://quantlib.org/license.shtml>.

 This program is distributed in the hope that it will be useful, but WITHOUT
 ANY WARRANTY; without even the implied warranty of MERCHANTABILITY or FITNESS
 FOR A PARTICULAR PURPOSE.  See the license for more details.
 */

#include <ql/termstructures/inflation/inflationhelpers.hpp>
#include <ql/indexes/inflationindex.hpp>
#include <ql/pricingengines/swap/discountingswapengine.hpp>
#include <ql/utilities/null_deleter.hpp>
#include <utility>

namespace QuantLib {

    ZeroCouponInflationSwapHelper::ZeroCouponInflationSwapHelper(
        const Handle<Quote>& quote,
        const Period& swapObsLag,
        const Date& maturity,
        const Calendar& calendar,
        BusinessDayConvention paymentConvention,
        const DayCounter& dayCounter,
        const ext::shared_ptr<ZeroInflationIndex>& zii,
        const Handle<YieldTermStructure>& nominalTermStructure)
    : BootstrapHelper<ZeroInflationTermStructure>(quote),
      swapObsLag_(swapObsLag), maturity_(maturity), calendar_(calendar),
      paymentConvention_(paymentConvention), dayCounter_(dayCounter),
      zii_(zii), nominalTermStructure_(nominalTermStructure) {

        if (zii_->interpolated()) {
            // if interpolated then simple
            earliestDate_ = maturity_ - swapObsLag_;
            latestDate_ = maturity_ - swapObsLag_;
        } else {
            // but if NOT interpolated then the value is valid
            // for every day in an inflation period so you actually
            // get an extended validity, however for curve building
            // just put the first date because using that convention
            // for the base date throughout
            std::pair<Date,Date> limStart = inflationPeriod(maturity_ - swapObsLag_,
                                                            zii_->frequency());
            earliestDate_ = limStart.first;
            latestDate_ = limStart.first;
        }

        // check that the observation lag of the swap
        // is compatible with the availability lag of the index AND
        // it's interpolation (assuming the start day is spot)
        if (zii_->interpolated()) {
            Period pShift(zii_->frequency());
            QL_REQUIRE(swapObsLag_ - pShift > zii_->availabilityLag(),
                       "inconsistency between swap observation of index "
                       << swapObsLag_ <<
                       " index availability " << zii_->availabilityLag() <<
                       " index period " << pShift <<
                       " and index availability " << zii_->availabilityLag() <<
                       " need (obsLag-index period) > availLag");
        }

        registerWith(Settings::instance().evaluationDate());
        registerWith(nominalTermStructure_);
    }


    ZeroCouponInflationSwapHelper::ZeroCouponInflationSwapHelper(
        const Handle<Quote>& quote,
        const Period& swapObsLag,   // <= index availability lag
        const Date& maturity,
        Calendar  calendar,   // index may have null calendar as valid on every day
        BusinessDayConvention paymentConvention,
        DayCounter  dayCounter,
        ext::shared_ptr<ZeroInflationIndex>  zii)
    : BootstrapHelper<ZeroInflationTermStructure>(quote),
<<<<<<< HEAD
    swapObsLag_(swapObsLag), maturity_(maturity), calendar_(std::move(calendar)),
    paymentConvention_(paymentConvention), dayCounter_(std::move(dayCounter)),
    zii_(std::move(zii)) {
=======
      swapObsLag_(swapObsLag), maturity_(maturity), calendar_(calendar),
      paymentConvention_(paymentConvention), dayCounter_(dayCounter),
      zii_(zii) {
>>>>>>> 3157d824

        if (zii_->interpolated()) {
            // if interpolated then simple
            earliestDate_ = maturity_ - swapObsLag_;
            latestDate_ = maturity_ - swapObsLag_;
        } else {
            // but if NOT interpolated then the value is valid
            // for every day in an inflation period so you actually
            // get an extended validity, however for curve building
            // just put the first date because using that convention
            // for the base date throughout
            std::pair<Date,Date> limStart = inflationPeriod(maturity_ - swapObsLag_,
                                                            zii_->frequency());
            earliestDate_ = limStart.first;
            latestDate_ = limStart.first;
        }

        // check that the observation lag of the swap
        // is compatible with the availability lag of the index AND
        // it's interpolation (assuming the start day is spot)
        if (zii_->interpolated()) {
            Period pShift(zii_->frequency());
            QL_REQUIRE(swapObsLag_ - pShift > zii_->availabilityLag(),
                       "inconsistency between swap observation of index "
                       << swapObsLag_ <<
                       " index availability " << zii_->availabilityLag() <<
                       " index period " << pShift <<
                       " and index availability " << zii_->availabilityLag() <<
                       " need (obsLag-index period) > availLag");
        }

        registerWith(Settings::instance().evaluationDate());
    }


    Real ZeroCouponInflationSwapHelper::impliedQuote() const {
        // what does the term structure imply?
        // in this case just the same value ... trivial case
        // (would not be so for an inflation-linked bond)
        zciis_->recalculate();
        return zciis_->fairRate();
    }


    void ZeroCouponInflationSwapHelper::setTermStructure(
            ZeroInflationTermStructure* z) {

        BootstrapHelper<ZeroInflationTermStructure>::setTermStructure(z);

        // set up a new ZCIIS
        // but this one does NOT own its inflation term structure
        const bool own = false;
        Rate K = quote()->value();

        // The effect of the new inflation term structure is
        // felt via the effect on the inflation index
        Handle<ZeroInflationTermStructure> zits(
            ext::shared_ptr<ZeroInflationTermStructure>(z, null_deleter()), own);

        ext::shared_ptr<ZeroInflationIndex> new_zii = zii_->clone(zits);

        Handle<YieldTermStructure> nominalTS =
            !nominalTermStructure_.empty() ? nominalTermStructure_ : z->nominalTermStructure();

        Real nominal = 1000000.0;   // has to be something but doesn't matter what
        Date start = nominalTS->referenceDate();
        zciis_.reset(new ZeroCouponInflationSwap(
                                ZeroCouponInflationSwap::Payer,
                                nominal, start, maturity_,
                                calendar_, paymentConvention_, dayCounter_, K, // fixed side & fixed rate
                                new_zii, swapObsLag_));
        // Because very simple instrument only takes
        // standard discounting swap engine.
        zciis_->setPricingEngine(ext::shared_ptr<PricingEngine>(
                new DiscountingSwapEngine(nominalTS)));
    }


    YearOnYearInflationSwapHelper::YearOnYearInflationSwapHelper(
        const Handle<Quote>& quote,
        const Period& swapObsLag,
        const Date& maturity,
        const Calendar& calendar,
        BusinessDayConvention paymentConvention,
        const DayCounter& dayCounter,
        const ext::shared_ptr<YoYInflationIndex>& yii,
        const Handle<YieldTermStructure>& nominalTermStructure)
    : BootstrapHelper<YoYInflationTermStructure>(quote),
      swapObsLag_(swapObsLag), maturity_(maturity),
      calendar_(calendar), paymentConvention_(paymentConvention),
      dayCounter_(dayCounter), yii_(yii), nominalTermStructure_(nominalTermStructure) {

        if (yii_->interpolated()) {
            // if interpolated then simple
            earliestDate_ = maturity_ - swapObsLag_;
            latestDate_ = maturity_ - swapObsLag_;
        } else {
            // but if NOT interpolated then the value is valid
            // for every day in an inflation period so you actually
            // get an extended validity, however for curve building
            // just put the first date because using that convention
            // for the base date throughout
            std::pair<Date,Date> limStart = inflationPeriod(maturity_ - swapObsLag_,
                                                            yii_->frequency());
            earliestDate_ = limStart.first;
            latestDate_ = limStart.first;
        }

        // check that the observation lag of the swap
        // is compatible with the availability lag of the index AND
        // it's interpolation (assuming the start day is spot)
        if (yii_->interpolated()) {
            Period pShift(yii_->frequency());
            QL_REQUIRE(swapObsLag_ - pShift > yii_->availabilityLag(),
                       "inconsistency between swap observation of index "
                       << swapObsLag_ <<
                       " index availability " << yii_->availabilityLag() <<
                       " index period " << pShift <<
                       " and index availability " << yii_->availabilityLag() <<
                       " need (obsLag-index period) > availLag");
        }

        registerWith(Settings::instance().evaluationDate());
        registerWith(nominalTermStructure_);
    }


    YearOnYearInflationSwapHelper::YearOnYearInflationSwapHelper(
        const Handle<Quote>& quote,
        const Period& swapObsLag,
        const Date& maturity,
        Calendar  calendar,
        BusinessDayConvention paymentConvention,
        DayCounter  dayCounter,
        ext::shared_ptr<YoYInflationIndex>  yii)
    : BootstrapHelper<YoYInflationTermStructure>(quote),
<<<<<<< HEAD
    swapObsLag_(swapObsLag), maturity_(maturity),
    calendar_(std::move(calendar)), paymentConvention_(paymentConvention),
    dayCounter_(std::move(dayCounter)), yii_(std::move(yii)) {
=======
      swapObsLag_(swapObsLag), maturity_(maturity),
      calendar_(calendar), paymentConvention_(paymentConvention),
      dayCounter_(dayCounter), yii_(yii) {
>>>>>>> 3157d824

        if (yii_->interpolated()) {
            // if interpolated then simple
            earliestDate_ = maturity_ - swapObsLag_;
            latestDate_ = maturity_ - swapObsLag_;
        } else {
            // but if NOT interpolated then the value is valid
            // for every day in an inflation period so you actually
            // get an extended validity, however for curve building
            // just put the first date because using that convention
            // for the base date throughout
            std::pair<Date,Date> limStart = inflationPeriod(maturity_ - swapObsLag_,
                                                            yii_->frequency());
            earliestDate_ = limStart.first;
            latestDate_ = limStart.first;
        }

        // check that the observation lag of the swap
        // is compatible with the availability lag of the index AND
        // it's interpolation (assuming the start day is spot)
        if (yii_->interpolated()) {
            Period pShift(yii_->frequency());
            QL_REQUIRE(swapObsLag_ - pShift > yii_->availabilityLag(),
                       "inconsistency between swap observation of index "
                       << swapObsLag_ <<
                       " index availability " << yii_->availabilityLag() <<
                       " index period " << pShift <<
                       " and index availability " << yii_->availabilityLag() <<
                       " need (obsLag-index period) > availLag");
        }

        registerWith(Settings::instance().evaluationDate());
    }


    Real YearOnYearInflationSwapHelper::impliedQuote() const {
        // what does the term structure imply?
        // in this case just the same value ... trivial case
        // (would not be so for an inflation-linked bond)
        yyiis_->recalculate();
        return yyiis_->fairRate();
    }


    void YearOnYearInflationSwapHelper::setTermStructure(
                YoYInflationTermStructure* y) {

        BootstrapHelper<YoYInflationTermStructure>::setTermStructure(y);

        // set up a new YYIIS
        // but this one does NOT own its inflation term structure
        const bool own = false;

        // The effect of the new inflation term structure is
        // felt via the effect on the inflation index
        Handle<YoYInflationTermStructure> yyts(
            ext::shared_ptr<YoYInflationTermStructure>(y, null_deleter()), own);

        ext::shared_ptr<YoYInflationIndex> new_yii = yii_->clone(yyts);

        // always works because tenor is always 1 year so
        // no problem with different days-in-month
        Date from = Settings::instance().evaluationDate();
        Date to = maturity_;
        Schedule fixedSchedule = MakeSchedule().from(from).to(to)
                                    .withTenor(1*Years)
                                    .withConvention(Unadjusted)
                                    .withCalendar(calendar_)// fixed leg gets cal from sched
                                    .backwards();
        Schedule yoySchedule = fixedSchedule;
        Spread spread = 0.0;
        Rate fixedRate = quote()->value();

        Real nominal = 1000000.0;   // has to be something but doesn't matter what
        yyiis_.reset(new YearOnYearInflationSwap(YearOnYearInflationSwap::Payer,
                                                    nominal,
                                                    fixedSchedule,
                                                    fixedRate,
                                                    dayCounter_,
                                                    yoySchedule,
                                                    new_yii,
                                                    swapObsLag_,
                                                    spread,
                                                    dayCounter_,
                                                    calendar_,  // inflation index does not have a calendar
                                                    paymentConvention_));


        // Because very simple instrument only takes
        // standard discounting swap engine.
        yyiis_->setPricingEngine(ext::shared_ptr<PricingEngine>(
                    new DiscountingSwapEngine(!nominalTermStructure_.empty() ?
                                              nominalTermStructure_ :
                                              y->nominalTermStructure())));
    }

}
<|MERGE_RESOLUTION|>--- conflicted
+++ resolved
@@ -30,15 +30,15 @@
         const Handle<Quote>& quote,
         const Period& swapObsLag,
         const Date& maturity,
-        const Calendar& calendar,
+        Calendar calendar,
         BusinessDayConvention paymentConvention,
-        const DayCounter& dayCounter,
-        const ext::shared_ptr<ZeroInflationIndex>& zii,
-        const Handle<YieldTermStructure>& nominalTermStructure)
+        DayCounter dayCounter,
+        ext::shared_ptr<ZeroInflationIndex> zii,
+        Handle<YieldTermStructure> nominalTermStructure)
     : BootstrapHelper<ZeroInflationTermStructure>(quote),
-      swapObsLag_(swapObsLag), maturity_(maturity), calendar_(calendar),
-      paymentConvention_(paymentConvention), dayCounter_(dayCounter),
-      zii_(zii), nominalTermStructure_(nominalTermStructure) {
+      swapObsLag_(swapObsLag), maturity_(maturity), calendar_(std::move(calendar)),
+      paymentConvention_(paymentConvention), dayCounter_(std::move(dayCounter)),
+      zii_(std::move(zii)), nominalTermStructure_(std::move(nominalTermStructure)) {
 
         if (zii_->interpolated()) {
             // if interpolated then simple
@@ -79,20 +79,14 @@
         const Handle<Quote>& quote,
         const Period& swapObsLag,   // <= index availability lag
         const Date& maturity,
-        Calendar  calendar,   // index may have null calendar as valid on every day
+        Calendar calendar,   // index may have null calendar as valid on every day
         BusinessDayConvention paymentConvention,
-        DayCounter  dayCounter,
-        ext::shared_ptr<ZeroInflationIndex>  zii)
+        DayCounter dayCounter,
+        ext::shared_ptr<ZeroInflationIndex> zii)
     : BootstrapHelper<ZeroInflationTermStructure>(quote),
-<<<<<<< HEAD
-    swapObsLag_(swapObsLag), maturity_(maturity), calendar_(std::move(calendar)),
-    paymentConvention_(paymentConvention), dayCounter_(std::move(dayCounter)),
-    zii_(std::move(zii)) {
-=======
-      swapObsLag_(swapObsLag), maturity_(maturity), calendar_(calendar),
-      paymentConvention_(paymentConvention), dayCounter_(dayCounter),
-      zii_(zii) {
->>>>>>> 3157d824
+      swapObsLag_(swapObsLag), maturity_(maturity), calendar_(std::move(calendar)),
+      paymentConvention_(paymentConvention), dayCounter_(std::move(dayCounter)),
+      zii_(std::move(zii)) {
 
         if (zii_->interpolated()) {
             // if interpolated then simple
@@ -224,20 +218,14 @@
         const Handle<Quote>& quote,
         const Period& swapObsLag,
         const Date& maturity,
-        Calendar  calendar,
+        Calendar calendar,
         BusinessDayConvention paymentConvention,
-        DayCounter  dayCounter,
-        ext::shared_ptr<YoYInflationIndex>  yii)
+        DayCounter dayCounter,
+        ext::shared_ptr<YoYInflationIndex> yii)
     : BootstrapHelper<YoYInflationTermStructure>(quote),
-<<<<<<< HEAD
-    swapObsLag_(swapObsLag), maturity_(maturity),
-    calendar_(std::move(calendar)), paymentConvention_(paymentConvention),
-    dayCounter_(std::move(dayCounter)), yii_(std::move(yii)) {
-=======
       swapObsLag_(swapObsLag), maturity_(maturity),
-      calendar_(calendar), paymentConvention_(paymentConvention),
-      dayCounter_(dayCounter), yii_(yii) {
->>>>>>> 3157d824
+      calendar_(std::move(calendar)), paymentConvention_(paymentConvention),
+      dayCounter_(std::move(dayCounter)), yii_(std::move(yii)) {
 
         if (yii_->interpolated()) {
             // if interpolated then simple
