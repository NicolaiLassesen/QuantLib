--- conflicted
+++ resolved
@@ -70,9 +70,6 @@
                 registerWith(discountCurve_);
         }
 
-<<<<<<< HEAD
-        void calculate() const override;
-=======
         Gaussian1dSwaptionEngine(
             const Handle<Gaussian1dModel> &model,
             const int integrationPoints = 64, const Real stddevs = 7.0,
@@ -92,8 +89,7 @@
                 registerWith(discountCurve_);
         }
 
-        void calculate() const;
->>>>>>> 9e38aba2
+        void calculate() const override;
 
       private:
         const int integrationPoints_;
