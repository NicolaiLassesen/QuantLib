--- conflicted
+++ resolved
@@ -59,9 +59,6 @@
             ext::shared_ptr<LocalVolTermStructure>  leverageFct
                 = ext::shared_ptr<LocalVolTermStructure>());
 
-<<<<<<< HEAD
-        void calculate() const override;
-=======
         FdHestonVanillaEngine(
             const ext::shared_ptr<HestonModel>& model,
             const ext::shared_ptr<FdmQuantoHelper>& quantoHelper,
@@ -71,8 +68,7 @@
             const ext::shared_ptr<LocalVolTermStructure>& leverageFct
                 = ext::shared_ptr<LocalVolTermStructure>());
 
-        void calculate() const;
->>>>>>> fd234f1e
+        void calculate() const override;
         
         // multiple strikes caching engine
         void update() override;
