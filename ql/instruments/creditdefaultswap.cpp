--- conflicted
+++ resolved
@@ -118,11 +118,7 @@
 
         // Create the upfront payment, if one is provided.
         Real upfrontAmount = 0.0;
-<<<<<<< HEAD
-        if (upfront_ != 0)
-=======
         if (upfront_) // NOLINT(readability-implicit-bool-conversion)
->>>>>>> aff9830b
             upfrontAmount = *upfront_ * notional_;
         upfrontPayment_ = ext::make_shared<SimpleCashFlow>(upfrontAmount, effectiveUpfrontDate);
 
