/* -*- mode: c++; tab-width: 4; indent-tabs-mode: nil; c-basic-offset: 4 -*- */

/*
 Copyright (C) 2013, 2018 Peter Caspers

 This file is part of QuantLib, a free-software/open-source library
 for financial quantitative analysts and developers - http://quantlib.org/

 QuantLib is free software: you can redistribute it and/or modify it
 under the terms of the QuantLib license.  You should have received a
 copy of the license along with this program; if not, please email
 <quantlib-dev@lists.sf.net>. The license is also available online at
 <http://quantlib.org/license.shtml>.

 This program is distributed in the hope that it will be useful, but WITHOUT
 ANY WARRANTY; without even the implied warranty of MERCHANTABILITY or FITNESS
 FOR A PARTICULAR PURPOSE.  See the license for more details.
*/

/*! \file floatfloatswaption.hpp
    \brief floatfloatswaption class
*/

#ifndef quantlib_instruments_floatfloatswaption_hpp
#define quantlib_instruments_floatfloatswaption_hpp

#include <ql/instruments/swaption.hpp>
#include <ql/instruments/floatfloatswap.hpp>
#include <ql/pricingengines/swaption/basketgeneratingengine.hpp>
#include <ql/termstructures/yieldtermstructure.hpp>
#include <ql/termstructures/volatility/swaption/swaptionvolstructure.hpp>
#include <ql/models/calibrationhelper.hpp>
#include <ql/utilities/disposable.hpp>

namespace QuantLib {

    //! floatfloat swaption class
    /*! \ingroup instruments
    */

    class FloatFloatSwaption : public Option {
      public:
        class arguments;
        class engine;
<<<<<<< HEAD
        FloatFloatSwaption(ext::shared_ptr<FloatFloatSwap> swap,
                           const ext::shared_ptr<Exercise> &exercise);
=======
        FloatFloatSwaption(
            const ext::shared_ptr<FloatFloatSwap>& swap,
            const ext::shared_ptr<Exercise>& exercise,
            Settlement::Type delivery = Settlement::Physical,
            Settlement::Method settlementMethod = Settlement::PhysicalOTC);
>>>>>>> 8ae12c96
        //! \name Instrument interface
        //@{
        bool isExpired() const override;
        void setupArguments(PricingEngine::arguments *) const override;
        //@}
        //! \name Inspectors
        //@{
        Settlement::Type settlementType() const { return settlementType_; }
        Settlement::Method settlementMethod() const {
            return settlementMethod_;
        }
        VanillaSwap::Type type() const { return swap_->type(); }
        const ext::shared_ptr<FloatFloatSwap> &underlyingSwap() const {
            return swap_;
        }
        //@}
        Disposable<std::vector<ext::shared_ptr<BlackCalibrationHelper> > >
        calibrationBasket(
            ext::shared_ptr<SwapIndex> standardSwapBase,
            ext::shared_ptr<SwaptionVolatilityStructure> swaptionVolatility,
            const BasketGeneratingEngine::CalibrationBasketType basketType =
                BasketGeneratingEngine::MaturityStrikeByDeltaGamma) const;

      private:
        // arguments
        ext::shared_ptr<FloatFloatSwap> swap_;
        Settlement::Type settlementType_;
        Settlement::Method settlementMethod_;
    };

    //! %Arguments for cms swaption calculation
    class FloatFloatSwaption::arguments : public FloatFloatSwap::arguments,
                                          public Option::arguments {
      public:
        arguments() {}
        ext::shared_ptr<FloatFloatSwap> swap;
<<<<<<< HEAD
        void validate() const override;
=======
        Settlement::Type settlementType;
        Settlement::Method settlementMethod;
        void validate() const;
>>>>>>> 8ae12c96
    };

    //! base class for cms swaption engines
    class FloatFloatSwaption::engine
        : public GenericEngine<FloatFloatSwaption::arguments,
                               FloatFloatSwaption::results> {};
}

#endif<|MERGE_RESOLUTION|>--- conflicted
+++ resolved
@@ -42,16 +42,11 @@
       public:
         class arguments;
         class engine;
-<<<<<<< HEAD
-        FloatFloatSwaption(ext::shared_ptr<FloatFloatSwap> swap,
-                           const ext::shared_ptr<Exercise> &exercise);
-=======
         FloatFloatSwaption(
-            const ext::shared_ptr<FloatFloatSwap>& swap,
-            const ext::shared_ptr<Exercise>& exercise,
+            ext::shared_ptr<FloatFloatSwap> swap,
+            const ext::shared_ptr<Exercise> &exercise,
             Settlement::Type delivery = Settlement::Physical,
             Settlement::Method settlementMethod = Settlement::PhysicalOTC);
->>>>>>> 8ae12c96
         //! \name Instrument interface
         //@{
         bool isExpired() const override;
@@ -88,13 +83,9 @@
       public:
         arguments() {}
         ext::shared_ptr<FloatFloatSwap> swap;
-<<<<<<< HEAD
-        void validate() const override;
-=======
         Settlement::Type settlementType;
         Settlement::Method settlementMethod;
-        void validate() const;
->>>>>>> 8ae12c96
+        void validate() const override;
     };
 
     //! base class for cms swaption engines
