--- conflicted
+++ resolved
@@ -76,13 +76,8 @@
         //! \name Additional interface
         //@{
         Size numberOfLegs() const;
-<<<<<<< HEAD
-        Date startDate() const;
-        Date maturityDate() const;
-=======
         virtual Date startDate() const;
         virtual Date maturityDate() const;
->>>>>>> a2b25185
         Real legBPS(Size j) const {
             QL_REQUIRE(j<legs_.size(), "leg# " << j << " doesn't exist!");
             calculate();
