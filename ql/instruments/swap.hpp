/* -*- mode: c++; tab-width: 4; indent-tabs-mode: nil; c-basic-offset: 4 -*- */

/*
 Copyright (C) 2000, 2001, 2002, 2003 RiskMap srl
 Copyright (C) 2006, 2011 Ferdinando Ametrano
 Copyright (C) 2007, 2008 StatPro Italia srl

 This file is part of QuantLib, a free-software/open-source library
 for financial quantitative analysts and developers - http://quantlib.org/

 QuantLib is free software: you can redistribute it and/or modify it
 under the terms of the QuantLib license.  You should have received a
 copy of the license along with this program; if not, please email
 <quantlib-dev@lists.sf.net>. The license is also available online at
 <http://quantlib.org/license.shtml>.

 This program is distributed in the hope that it will be useful, but WITHOUT
 ANY WARRANTY; without even the implied warranty of MERCHANTABILITY or FITNESS
 FOR A PARTICULAR PURPOSE.  See the license for more details.
*/

/*! \file swap.hpp
    \brief Interest rate swap
*/

#ifndef quantlib_swap_hpp
#define quantlib_swap_hpp

#include <ql/instrument.hpp>
#include <ql/cashflow.hpp>
#include <iosfwd>

namespace QuantLib {

    //! Interest rate swap
    /*! The cash flows belonging to the first leg are paid;
        the ones belonging to the second leg are received.

        \ingroup instruments
    */
    class Swap : public Instrument {
      public:
        /*! In most cases, the swap has just two legs and can be
            defined as receiver or payer.

            Its type is usually defined with respect to the leg paying
            a fixed rate; derived swap classes will document any
            exceptions to the rule.
        */
        enum Type { Receiver = -1, Payer = 1 };

        class arguments;
        class results;
        class engine;
        //! \name Constructors
        //@{
        /*! The cash flows belonging to the first leg are paid;
            the ones belonging to the second leg are received.
        */
        Swap(const Leg& firstLeg,
             const Leg& secondLeg);
        /*! Multi leg constructor. */
        Swap(const std::vector<Leg>& legs,
             const std::vector<bool>& payer);
        //@}
        //! \name Observable interface
        //@{
        void deepUpdate() override;
        //@}
        //! \name Instrument interface
        //@{
        bool isExpired() const override;
        void setupArguments(PricingEngine::arguments*) const override;
        void fetchResults(const PricingEngine::results*) const override;
        //@}
        //! \name Additional interface
        //@{
        Size numberOfLegs() const;
<<<<<<< HEAD
        Date startDate() const;
        Date maturityDate() const;
=======
        const std::vector<Leg>& legs() const;
        virtual Date startDate() const;
        virtual Date maturityDate() const;
>>>>>>> d4e39d8a
        Real legBPS(Size j) const {
            QL_REQUIRE(j<legs_.size(), "leg# " << j << " doesn't exist!");
            calculate();
            QL_REQUIRE(legBPS_[j] != Null<Real>(), "result not available");
            return legBPS_[j];
        }
        Real legNPV(Size j) const {
            QL_REQUIRE(j<legs_.size(), "leg #" << j << " doesn't exist!");
            calculate();
            QL_REQUIRE(legNPV_[j] != Null<Real>(), "result not available");
            return legNPV_[j];
        }
        DiscountFactor startDiscounts(Size j) const {
            QL_REQUIRE(j<legs_.size(), "leg #" << j << " doesn't exist!");
            calculate();
            QL_REQUIRE(startDiscounts_[j] != Null<Real>(), "result not available");
            return startDiscounts_[j];
        }
        DiscountFactor endDiscounts(Size j) const {
            QL_REQUIRE(j<legs_.size(), "leg #" << j << " doesn't exist!");
            calculate();
            QL_REQUIRE(endDiscounts_[j] != Null<Real>(), "result not available");
            return endDiscounts_[j];
        }
        DiscountFactor npvDateDiscount() const {
            calculate();
            QL_REQUIRE(npvDateDiscount_ != Null<Real>(), "result not available");
            return npvDateDiscount_;
        }
        const Leg& leg(Size j) const {
            QL_REQUIRE(j<legs_.size(), "leg #" << j << " doesn't exist!");
            return legs_[j];
        }
        bool payer(Size j) const {
            QL_REQUIRE(j<legs_.size(), "leg #" << j << " doesn't exist!");
            return payer_[j] < 0.0;
        }
        //@}
      protected:
        //! \name Constructors
        //@{
        /*! This constructor can be used by derived classes that will
            build their legs themselves.
        */
        Swap(Size legs);
        //@}
        //! \name Instrument interface
        //@{
        void setupExpired() const override;
        //@}
        // data members
        std::vector<Leg> legs_;
        std::vector<Real> payer_;
        mutable std::vector<Real> legNPV_;
        mutable std::vector<Real> legBPS_;
        mutable std::vector<DiscountFactor> startDiscounts_, endDiscounts_;
        mutable DiscountFactor npvDateDiscount_;
    };


    class Swap::arguments : public virtual PricingEngine::arguments {
      public:
        std::vector<Leg> legs;
        std::vector<Real> payer;
        void validate() const override;
    };

    class Swap::results : public Instrument::results {
      public:
        std::vector<Real> legNPV;
        std::vector<Real> legBPS;
        std::vector<DiscountFactor> startDiscounts, endDiscounts;
        DiscountFactor npvDateDiscount;
        void reset() override;
    };

    class Swap::engine : public GenericEngine<Swap::arguments,
                                              Swap::results> {};

    std::ostream& operator<<(std::ostream& out, Swap::Type t);

}

#endif<|MERGE_RESOLUTION|>--- conflicted
+++ resolved
@@ -76,14 +76,9 @@
         //! \name Additional interface
         //@{
         Size numberOfLegs() const;
-<<<<<<< HEAD
-        Date startDate() const;
-        Date maturityDate() const;
-=======
         const std::vector<Leg>& legs() const;
         virtual Date startDate() const;
         virtual Date maturityDate() const;
->>>>>>> d4e39d8a
         Real legBPS(Size j) const {
             QL_REQUIRE(j<legs_.size(), "leg# " << j << " doesn't exist!");
             calculate();
