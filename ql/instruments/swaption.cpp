--- conflicted
+++ resolved
@@ -115,13 +115,6 @@
         }
     }
 
-<<<<<<< HEAD
-    Swaption::Swaption(ext::shared_ptr<VanillaSwap>  swap,
-                       const ext::shared_ptr<Exercise>& exercise,
-                       Settlement::Type delivery)
-    : Option(ext::shared_ptr<Payoff>(), exercise), swap_(std::move(swap)),
-      settlementType_(delivery) {
-=======
     std::ostream& operator<<(std::ostream& out, Settlement::Method m) {
         switch (m) {
         case Settlement::PhysicalOTC:
@@ -137,13 +130,12 @@
         }
     }
 
-    Swaption::Swaption(const ext::shared_ptr<VanillaSwap>& swap,
+    Swaption::Swaption(ext::shared_ptr<VanillaSwap> swap,
                        const ext::shared_ptr<Exercise>& exercise,
                        Settlement::Type delivery,
                        Settlement::Method settlementMethod)
-        : Option(ext::shared_ptr<Payoff>(), exercise), swap_(swap),
-          settlementType_(delivery), settlementMethod_(settlementMethod) {
->>>>>>> 8ae12c96
+    : Option(ext::shared_ptr<Payoff>(), exercise), swap_(std::move(swap)),
+      settlementType_(delivery), settlementMethod_(settlementMethod) {
         registerWith(swap_);
         registerWithObservables(swap_);
     }
