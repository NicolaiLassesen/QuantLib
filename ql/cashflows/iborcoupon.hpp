--- conflicted
+++ resolved
@@ -97,12 +97,7 @@
     //! helper class building a sequence of capped/floored ibor-rate coupons
     class IborLeg {
       public:
-<<<<<<< HEAD
-        IborLeg(Schedule  schedule,
-                ext::shared_ptr<IborIndex>  index);
-=======
-        IborLeg(const Schedule& schedule, const ext::shared_ptr<IborIndex>& index);
->>>>>>> 25fd833b
+        IborLeg(Schedule schedule, ext::shared_ptr<IborIndex> index);
         IborLeg& withNotionals(Real notional);
         IborLeg& withNotionals(const std::vector<Real>& notionals);
         IborLeg& withPaymentDayCounter(const DayCounter&);
