/* -*- mode: c++; tab-width: 4; indent-tabs-mode: nil; c-basic-offset: 4 -*- */

/*
 Copyright (C) 2001, 2002, 2003 Sadruddin Rejeb

 This file is part of QuantLib, a free-software/open-source library
 for financial quantitative analysts and developers - http://quantlib.org/

 QuantLib is free software: you can redistribute it and/or modify it
 under the terms of the QuantLib license.  You should have received a
 copy of the license along with this program; if not, please email
 <quantlib-dev@lists.sf.net>. The license is also available online at
 <http://quantlib.org/license.shtml>.

 This program is distributed in the hope that it will be useful, but WITHOUT
 ANY WARRANTY; without even the implied warranty of MERCHANTABILITY or FITNESS
 FOR A PARTICULAR PURPOSE.  See the license for more details.
*/

/*! \file caphelper.hpp
    \brief CapHelper calibration helper
*/

#ifndef quantlib_cap_calibration_helper_hpp
#define quantlib_cap_calibration_helper_hpp

#include <ql/models/calibrationhelper.hpp>
#include <ql/instruments/capfloor.hpp>

namespace QuantLib {

    //! calibration helper for ATM cap

    class CapHelper : public BlackCalibrationHelper {
      public:
        CapHelper(const Period& length,
                  const Handle<Quote>& volatility,
                  ext::shared_ptr<IborIndex>  index,
                  // data for ATM swap-rate calculation
                  Frequency fixedLegFrequency,
                  DayCounter  fixedLegDayCounter,
                  bool includeFirstSwaplet,
                  const Handle<YieldTermStructure>& termStructure,
<<<<<<< HEAD
                  CalibrationHelper::CalibrationErrorType errorType
                                    = CalibrationHelper::RelativePriceError);
        void addTimesTo(std::list<Time>& times) const override;
        Real modelValue() const override;
        Real blackPrice(Volatility volatility) const override;
=======
                  BlackCalibrationHelper::CalibrationErrorType errorType
                                    = BlackCalibrationHelper::RelativePriceError);
        virtual void addTimesTo(std::list<Time>& times) const;
        virtual Real modelValue() const;
        virtual Real blackPrice(Volatility volatility) const;
>>>>>>> 667a8583
      private:
        void performCalculations() const override;
        mutable ext::shared_ptr<Cap> cap_;
        const Period length_;
        const ext::shared_ptr<IborIndex> index_;
        const Frequency fixedLegFrequency_;
        const DayCounter fixedLegDayCounter_;
        const bool includeFirstSwaplet_;
    };

}

#endif<|MERGE_RESOLUTION|>--- conflicted
+++ resolved
@@ -41,19 +41,11 @@
                   DayCounter  fixedLegDayCounter,
                   bool includeFirstSwaplet,
                   const Handle<YieldTermStructure>& termStructure,
-<<<<<<< HEAD
-                  CalibrationHelper::CalibrationErrorType errorType
-                                    = CalibrationHelper::RelativePriceError);
+                  BlackCalibrationHelper::CalibrationErrorType errorType
+                                    = BlackCalibrationHelper::RelativePriceError);
         void addTimesTo(std::list<Time>& times) const override;
         Real modelValue() const override;
         Real blackPrice(Volatility volatility) const override;
-=======
-                  BlackCalibrationHelper::CalibrationErrorType errorType
-                                    = BlackCalibrationHelper::RelativePriceError);
-        virtual void addTimesTo(std::list<Time>& times) const;
-        virtual Real modelValue() const;
-        virtual Real blackPrice(Volatility volatility) const;
->>>>>>> 667a8583
       private:
         void performCalculations() const override;
         mutable ext::shared_ptr<Cap> cap_;
