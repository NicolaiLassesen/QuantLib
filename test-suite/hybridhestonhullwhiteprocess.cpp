--- conflicted
+++ resolved
@@ -985,13 +985,8 @@
         const char* const name;
         FdmSchemeDesc schemeDesc;
     };
-<<<<<<< HEAD
-        
+
     std::vector<SchemeData> schemes = {
-=======
-
-    SchemeData schemes[] = {
->>>>>>> fa9bd6a3
         { "HV2", FdmSchemeDesc::Hundsdorfer() },
         { "HV1", FdmSchemeDesc::ModifiedHundsdorfer() },
         { "CS" , FdmSchemeDesc::CraigSneyd() },
@@ -1078,42 +1073,22 @@
     Real tolWithOutCV[] = { 5e-3, 5e-3, 5e-3, 5e-3, 0.02 };
     for (Size l=0; l < schemes.size(); ++l) {
         SchemeData scheme = schemes[l];
-<<<<<<< HEAD
         for (bool i : controlVariate) {
             for (unsigned long u : listOfTimeStepsPerYear) {
                 Size tSteps = Size(maturity*u);
-    
+
                 ext::shared_ptr<FdHestonHullWhiteVanillaEngine> fdEngine(
                     new FdHestonHullWhiteVanillaEngine(
-                                    hestonModel, hwProcess, equityIrCorr,  
+                                    hestonModel, hwProcess, equityIrCorr,
                                     tSteps, 400, 2, 10, 0, i,
                                     scheme.schemeDesc));
                 fdEngine->enableMultipleStrikesCaching(strikes);
-    
+
                 Real avgPriceDiff = 0.0;
                 for (double & strike : strikes) {
-                    VanillaOptionData optionData 
-                                  = { strike, maturity, Option::Call }; 
-                    ext::shared_ptr<VanillaOption> option 
-=======
-        for (Size i=0; i < LENGTH(controlVariate); ++i) {
-            for (Size u=0; u < LENGTH(listOfTimeStepsPerYear); ++u) {
-                Size tSteps = Size(maturity*listOfTimeStepsPerYear[u]);
-
-                ext::shared_ptr<FdHestonHullWhiteVanillaEngine> fdEngine(
-                    new FdHestonHullWhiteVanillaEngine(
-                                    hestonModel, hwProcess, equityIrCorr,
-                                    tSteps, 400, 2, 10, 0, controlVariate[i],
-                                    scheme.schemeDesc));
-                fdEngine->enableMultipleStrikesCaching(
-                    std::vector<Real>(strikes, strikes + LENGTH(strikes)));
-
-                Real avgPriceDiff = 0.0;
-                for (Size k=0; k < LENGTH(strikes); ++k) {
                     VanillaOptionData optionData
-                                  = { strikes[k], maturity, Option::Call };
+                                  = { strike, maturity, Option::Call };
                     ext::shared_ptr<VanillaOption> option
->>>>>>> fa9bd6a3
                                         = makeVanillaOption(optionData);
                     option->setPricingEngine(bsmhwEngine);
                     Real expected = option->NPV();
@@ -1123,27 +1098,15 @@
                     avgPriceDiff
                         +=std::fabs(expected-calculated)/strikes.size();
                 }
-<<<<<<< HEAD
-                
+
                 if (i && tolWithCV[l] < avgPriceDiff) {
-=======
-
-                if (controlVariate[i] && tolWithCV[l] < avgPriceDiff) {
->>>>>>> fa9bd6a3
                      BOOST_ERROR("Failed to reproduce BSM-Hull-White prices"
                              << "\n   scheme       : " << scheme.name
                              << "\n   model        : " << hestonModelData.name
                              << "\n   CV           : on");
                 }
-<<<<<<< HEAD
-                
-                
+
                 if (!i && tolWithOutCV[l] < avgPriceDiff) {
-=======
-
-
-                if (!controlVariate[i] && tolWithOutCV[l] < avgPriceDiff) {
->>>>>>> fa9bd6a3
                     BOOST_ERROR("Failed to reproduce BSM-Hull-White prices"
                             << "\n   scheme       : " << scheme.name
                             << "\n   model        : " << hestonModelData.name
@@ -1178,35 +1141,19 @@
 
                 ext::shared_ptr<PricingEngine> analyticEngine(
                                new AnalyticHestonEngine(hestonModel, 172));
-<<<<<<< HEAD
-    
+
                 Size tSteps = Size(maturity*u);
-    
-=======
-
-                Size tSteps = Size(maturity*listOfTimeStepsPerYear[u]);
-
->>>>>>> fa9bd6a3
+
                 ext::shared_ptr<FdHestonVanillaEngine> fdEngine(
                     new FdHestonVanillaEngine(
                         hestonModel, tSteps, 200, 40, 0,
                         schemes[i].schemeDesc));
-<<<<<<< HEAD
                 fdEngine->enableMultipleStrikesCaching(strikes);
-    
+
                 for (double & strike : strikes) {
-                    VanillaOptionData optionData 
-                                  = { strike, maturity, Option::Call }; 
-                    ext::shared_ptr<VanillaOption> option 
-=======
-                fdEngine->enableMultipleStrikesCaching(
-                    std::vector<Real>(strikes, strikes + LENGTH(strikes)));
-
-                for (Size k=0; k < LENGTH(strikes); ++k) {
                     VanillaOptionData optionData
-                                  = { strikes[k], maturity, Option::Call };
+                                  = { strike, maturity, Option::Call };
                     ext::shared_ptr<VanillaOption> option
->>>>>>> fa9bd6a3
                                         = makeVanillaOption(optionData);
                     option->setPricingEngine(analyticEngine);
                     Real expected = option->NPV();
@@ -1310,17 +1257,10 @@
 
     const Real equityShortRateCorr = -0.5;
 
-<<<<<<< HEAD
     std::vector<Real> strikes    = { 50, 75, 90, 100, 110, 125, 150, 200 };
     std::vector<Time> maturities = { 1/12., 3/12., 0.5, 1.0, 2.0, 3.0, 5.0, 7.5, 10};
-    
+
     std::vector<Volatility> vol = {
-=======
-    const Real strikes[]    = { 50, 75, 90, 100, 110, 125, 150, 200 };
-    const Time maturities[] = { 1/12., 3/12., 0.5, 1.0, 2.0, 3.0, 5.0, 7.5, 10};
-
-    const Volatility vol[] = {
->>>>>>> fa9bd6a3
         0.482627,0.407617,0.366682,0.340110,0.314266,0.280241,0.252471,0.325552,
         0.464811,0.393336,0.354664,0.329758,0.305668,0.273563,0.244024,0.244886,
         0.441864,0.375618,0.340464,0.318249,0.297127,0.268839,0.237972,0.225553,
@@ -1331,17 +1271,10 @@
         0.311278,0.296340,0.289481,0.285482,0.281840,0.276924,0.269856,0.258609,
         0.303219,0.291534,0.286187,0.283073,0.280239,0.276414,0.270926,0.262173
     };
-<<<<<<< HEAD
-    
-    std::vector<ext::shared_ptr<BlackCalibrationHelper> > options;
-    
+
+    std::vector<ext::shared_ptr<CalibrationHelper> > options;
+
     for (Size i=0; i < maturities.size(); ++i) {
-=======
-
-    std::vector<ext::shared_ptr<CalibrationHelper> > options;
-
-    for (Size i=0; i < LENGTH(maturities); ++i) {
->>>>>>> fa9bd6a3
         const Period maturity((int)(maturities[i]*12.0+0.5), Months);
         ext::shared_ptr<Exercise> exercise(
                                         new EuropeanExercise(today + maturity));
@@ -1354,14 +1287,9 @@
                     : Option::Put,
                 strikes[j]));
             RelinkableHandle<Quote> v(ext::shared_ptr<Quote>(
-<<<<<<< HEAD
-                new SimpleQuote(vol[i*strikes.size()+j])));
-            options.push_back(ext::shared_ptr<BlackCalibrationHelper>(
-=======
-                                   new SimpleQuote(vol[i*LENGTH(strikes)+j])));
+                                   new SimpleQuote(vol[i*strikes.size()+j])));
 
             ext::shared_ptr<BlackCalibrationHelper> helper(
->>>>>>> fa9bd6a3
                 new HestonModelHelper(maturity, calendar, s0,
                                       strikes[j], v, rTS, qTS,
                                       BlackCalibrationHelper::PriceError));
@@ -1411,43 +1339,23 @@
             new FdHestonHullWhiteVanillaEngine(fdmHestonModel, hwProcess,
                                                equityShortRateCorr,
                                                tGrid, 45, 11, 5, 0, true));
-<<<<<<< HEAD
-        
+
         engine->enableMultipleStrikesCaching(strikes);
-        
+
         const Period maturity((int)(maturities[i]*12.0+0.5), Months);
-        
+
         for (Size j=0; j < strikes.size(); ++j) {
-=======
-
-        engine->enableMultipleStrikesCaching(
-                     std::vector<Real>(strikes, strikes + LENGTH(strikes)));
-
-        const Period maturity((int)(maturities[i]*12.0+0.5), Months);
-
-        for (Size j=0; j < LENGTH(strikes); ++j) {
->>>>>>> fa9bd6a3
             // multiple strikes engine works best if the first option
             // per maturity has the average strike (because the first option
             // is priced first during the calibration and the first pricing
             // is used to calculate the prices for all strikes
-<<<<<<< HEAD
             const Size js = (j + (strikes.size()-1)/2) % strikes.size();
- 
+
             ext::shared_ptr<StrikedTypePayoff> payoff(
                              new PlainVanillaPayoff(Option::Call, strikes[js]));
             Handle<Quote> v(ext::shared_ptr<Quote>(
-                                    new SimpleQuote(vol[i*strikes.size()+js])));
-            options.push_back(ext::shared_ptr<BlackCalibrationHelper>(
-=======
-            const Size js = (j + (LENGTH(strikes)-1)/2) % LENGTH(strikes);
-
-            ext::shared_ptr<StrikedTypePayoff> payoff(
-                             new PlainVanillaPayoff(Option::Call, strikes[js]));
-            Handle<Quote> v(ext::shared_ptr<Quote>(
-                                   new SimpleQuote(vol[i*LENGTH(strikes)+js])));
+                                   new SimpleQuote(vol[i*strikes.size()+js])));
             ext::shared_ptr<BlackCalibrationHelper> helper(
->>>>>>> fa9bd6a3
                 new HestonModelHelper(maturity, calendar, s0,
                                       strikes[js], v, rTS, qTS,
                                       BlackCalibrationHelper::PriceError));
