/* -*- mode: c++; tab-width: 4; indent-tabs-mode: nil; c-basic-offset: 4 -*- */

/*
 Copyright (C) 2018 Roy Zywina
 Copyright (C) 2018 StatPro Italia srl

 This file is part of QuantLib, a free-software/open-source library
 for financial quantitative analysts and developers - http://quantlib.org/

 QuantLib is free software: you can redistribute it and/or modify it
 under the terms of the QuantLib license.  You should have received a
 copy of the license along with this program; if not, please email
 <quantlib-dev@lists.sf.net>. The license is also available online at
 <http://quantlib.org/license.shtml>.

 This program is distributed in the hope that it will be useful, but WITHOUT
 ANY WARRANTY; without even the implied warranty of MERCHANTABILITY or FITNESS
 FOR A PARTICULAR PURPOSE.  See the license for more details.
*/

#include "sofrfutures.hpp"
#include "utilities.hpp"
#include <ql/experimental/futures/overnightindexfuture.hpp>
#include <ql/experimental/futures/overnightindexfutureratehelper.hpp>
#include <ql/indexes/ibor/sofr.hpp>
#include <ql/termstructures/yield/piecewiseyieldcurve.hpp>
#include <iomanip>

using namespace QuantLib;
using namespace boost::unit_test_framework;

namespace {

    struct SofrQuotes {
        Frequency freq;
        Month month;
        Year year;
        Real price;
        OvernightIndexFuture::NettingType subPeriodsNettingType;
    };

}


void SofrFuturesTest::testBootstrap() {
    BOOST_TEST_MESSAGE("Testing bootstrap over SOFR futures...");

    SavedSettings backup;

    Date today = Date(26, October, 2018);
    Settings::instance().evaluationDate() = today;

<<<<<<< HEAD
    const std::vector<SofrQuotes> sofrQuotes = {
        {Monthly, Oct, 2018, 97.8175},
        {Monthly, Nov, 2018, 97.770},
        {Monthly, Dec, 2018, 97.685},
        {Monthly, Jan, 2019, 97.595},
        {Monthly, Feb, 2019, 97.590},
        {Monthly, Mar, 2019, 97.525},
        //{Quarterly, Sep, 2018, 97.8175}, // removed due to overlap in bootstrap
        //{Quarterly, Dec, 2018, 97.600},
        {Quarterly, Mar, 2019, 97.440},
        {Quarterly, Jun, 2019, 97.295},
        {Quarterly, Sep, 2019, 97.220},
        {Quarterly, Dec, 2019, 97.170},
        {Quarterly, Mar, 2020, 97.160},
        {Quarterly, Jun, 2020, 97.165},
        {Quarterly, Sep, 2020, 97.175},
=======
    const SofrQuotes sofrQuotes[] = {
        {Monthly, Oct, 2018, 97.8175, OvernightIndexFuture::Averaging},
        {Monthly, Nov, 2018, 97.770, OvernightIndexFuture::Averaging},
        {Monthly, Dec, 2018, 97.685, OvernightIndexFuture::Averaging},
        {Monthly, Jan, 2019, 97.595, OvernightIndexFuture::Averaging},
        {Monthly, Feb, 2019, 97.590, OvernightIndexFuture::Averaging},
        {Monthly, Mar, 2019, 97.525, OvernightIndexFuture::Averaging},
        // removed due to overlap in bootstrap
        // {Quarterly, Sep, 2018, 97.8175, OvernightIndexFuture::Compounding},
        // {Quarterly, Dec, 2018, 97.600, OvernightIndexFuture::Compounding},
        {Quarterly, Mar, 2019, 97.440, OvernightIndexFuture::Compounding},
        {Quarterly, Jun, 2019, 97.295, OvernightIndexFuture::Compounding},
        {Quarterly, Sep, 2019, 97.220, OvernightIndexFuture::Compounding},
        {Quarterly, Dec, 2019, 97.170, OvernightIndexFuture::Compounding},
        {Quarterly, Mar, 2020, 97.160, OvernightIndexFuture::Compounding},
        {Quarterly, Jun, 2020, 97.165, OvernightIndexFuture::Compounding},
        {Quarterly, Sep, 2020, 97.175, OvernightIndexFuture::Compounding},
>>>>>>> 68bbbe90
    };

    ext::shared_ptr<OvernightIndex> index = ext::make_shared<Sofr>();
    index->addFixing(Date(17, October, 2018), 0.0217);
    index->addFixing(Date(18, October, 2018), 0.0219);
    index->addFixing(Date(19, October, 2018), 0.0219);
    index->addFixing(Date(22, October, 2018), 0.0218);
    index->addFixing(Date(23, October, 2018), 0.0217);
    index->addFixing(Date(24, October, 2018), 0.0218);
    index->addFixing(Date(25, October, 2018), 0.0219);

    std::vector<ext::shared_ptr<RateHelper> > helpers;
<<<<<<< HEAD
    for (Size i=0; i<sofrQuotes.size(); i++){
=======
    for (Size i = 0; i < LENGTH(sofrQuotes); i++) {
>>>>>>> 68bbbe90
        helpers.push_back(ext::make_shared<SofrFutureRateHelper>(
            sofrQuotes[i].price, sofrQuotes[i].month, sofrQuotes[i].year,
            sofrQuotes[i].freq, index));
    }

    ext::shared_ptr<PiecewiseYieldCurve<Discount, Linear> > curve =
        ext::make_shared<PiecewiseYieldCurve<Discount, Linear> >(today, helpers,
                                                                 Actual365Fixed());

    // test curve with one of the futures
    ext::shared_ptr<Payoff> payoff(new ForwardTypePayoff(Position::Long, 97.440));
    OvernightIndexFuture sf(index, payoff,
                            Date(20, Mar, 2019), Date(19, Jun, 2019),
                            Handle<YieldTermStructure>(curve));

    Real expected_price = 97.44;
    Real expected_npv = 0.0;
    Real tolerance = 1.0e-9;

    Real error = std::fabs(sf.spotValue() - expected_price);
    if (error > tolerance) {
        BOOST_ERROR("sample futures:\n"
                    << std::setprecision(8)
                    << "\n estimated price: " << sf.spotValue()
                    << "\n expected price:  " << expected_price
                    << "\n error:           " << error
                    << "\n tolerance:       " << tolerance);
    }

    error = std::fabs(sf.NPV() - expected_npv);
    if (error > tolerance) {
        BOOST_ERROR("sample futures:\n"
                    << std::setprecision(8)
                    << "\n estimated NPV: " << sf.NPV()
                    << "\n expected NPV:  " << expected_npv
                    << "\n error:         " << error
                    << "\n tolerance:     " << tolerance);
    }

}


test_suite* SofrFuturesTest::suite() {
    test_suite* suite = BOOST_TEST_SUITE("SOFR futures tests");

    suite->add(QUANTLIB_TEST_CASE(&SofrFuturesTest::testBootstrap));

    return suite;
}<|MERGE_RESOLUTION|>--- conflicted
+++ resolved
@@ -50,25 +50,7 @@
     Date today = Date(26, October, 2018);
     Settings::instance().evaluationDate() = today;
 
-<<<<<<< HEAD
     const std::vector<SofrQuotes> sofrQuotes = {
-        {Monthly, Oct, 2018, 97.8175},
-        {Monthly, Nov, 2018, 97.770},
-        {Monthly, Dec, 2018, 97.685},
-        {Monthly, Jan, 2019, 97.595},
-        {Monthly, Feb, 2019, 97.590},
-        {Monthly, Mar, 2019, 97.525},
-        //{Quarterly, Sep, 2018, 97.8175}, // removed due to overlap in bootstrap
-        //{Quarterly, Dec, 2018, 97.600},
-        {Quarterly, Mar, 2019, 97.440},
-        {Quarterly, Jun, 2019, 97.295},
-        {Quarterly, Sep, 2019, 97.220},
-        {Quarterly, Dec, 2019, 97.170},
-        {Quarterly, Mar, 2020, 97.160},
-        {Quarterly, Jun, 2020, 97.165},
-        {Quarterly, Sep, 2020, 97.175},
-=======
-    const SofrQuotes sofrQuotes[] = {
         {Monthly, Oct, 2018, 97.8175, OvernightIndexFuture::Averaging},
         {Monthly, Nov, 2018, 97.770, OvernightIndexFuture::Averaging},
         {Monthly, Dec, 2018, 97.685, OvernightIndexFuture::Averaging},
@@ -85,7 +67,6 @@
         {Quarterly, Mar, 2020, 97.160, OvernightIndexFuture::Compounding},
         {Quarterly, Jun, 2020, 97.165, OvernightIndexFuture::Compounding},
         {Quarterly, Sep, 2020, 97.175, OvernightIndexFuture::Compounding},
->>>>>>> 68bbbe90
     };
 
     ext::shared_ptr<OvernightIndex> index = ext::make_shared<Sofr>();
@@ -98,11 +79,7 @@
     index->addFixing(Date(25, October, 2018), 0.0219);
 
     std::vector<ext::shared_ptr<RateHelper> > helpers;
-<<<<<<< HEAD
     for (Size i=0; i<sofrQuotes.size(); i++){
-=======
-    for (Size i = 0; i < LENGTH(sofrQuotes); i++) {
->>>>>>> 68bbbe90
         helpers.push_back(ext::make_shared<SofrFutureRateHelper>(
             sofrQuotes[i].price, sofrQuotes[i].month, sofrQuotes[i].year,
             sofrQuotes[i].freq, index));
