--- conflicted
+++ resolved
@@ -3,11 +3,7 @@
 /*
  Copyright (C) 2008 Ferdinando Ametrano
  Copyright (C) 2007, 2008 Laurent Hoffmann
-<<<<<<< HEAD
- Copyright (C) 2015 Michael von den Driesch
-=======
- Copyright (C) 2016 Michael von den Driesch
->>>>>>> 3d8b8fdc
+ Copyright (C) 2015, 2016 Michael von den Driesch
 
  This file is part of QuantLib, a free-software/open-source library
  for financial quantitative analysts and developers - http://quantlib.org/
