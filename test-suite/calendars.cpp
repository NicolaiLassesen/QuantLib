--- conflicted
+++ resolved
@@ -1659,7 +1659,6 @@
     expectedHol.emplace_back(31, December, 2018);
 
     // China Shanghai Securities Exchange holiday list in the year 2019
-<<<<<<< HEAD
     expectedHol.emplace_back(1, Jan, 2019);
     expectedHol.emplace_back(4, Feb, 2019);
     expectedHol.emplace_back(5, Feb, 2019);
@@ -1668,6 +1667,8 @@
     expectedHol.emplace_back(8, Feb, 2019);
     expectedHol.emplace_back(5, April, 2019);
     expectedHol.emplace_back(1, May, 2019);
+    expectedHol.emplace_back(2, May, 2019);
+    expectedHol.emplace_back(3, May, 2019);
     expectedHol.emplace_back(7, June, 2019);
     expectedHol.emplace_back(13, September, 2019);
     expectedHol.emplace_back(30, September, 2019);
@@ -1675,25 +1676,6 @@
     expectedHol.emplace_back(2, October, 2019);
     expectedHol.emplace_back(3, October, 2019);
     expectedHol.emplace_back(4, October, 2019);
-=======
-    expectedHol.push_back(Date(1, Jan, 2019));
-    expectedHol.push_back(Date(4, Feb, 2019));
-    expectedHol.push_back(Date(5, Feb, 2019));
-    expectedHol.push_back(Date(6, Feb, 2019));
-    expectedHol.push_back(Date(7, Feb, 2019));
-    expectedHol.push_back(Date(8, Feb, 2019));
-    expectedHol.push_back(Date(5, April, 2019));
-    expectedHol.push_back(Date(1, May, 2019));
-    expectedHol.push_back(Date(2, May, 2019));
-    expectedHol.push_back(Date(3, May, 2019));
-    expectedHol.push_back(Date(7, June, 2019));
-    expectedHol.push_back(Date(13, September, 2019));
-    expectedHol.push_back(Date(30, September, 2019));
-    expectedHol.push_back(Date(1, October, 2019));
-    expectedHol.push_back(Date(2, October, 2019));
-    expectedHol.push_back(Date(3, October, 2019));
-    expectedHol.push_back(Date(4, October, 2019));
->>>>>>> 28967854
 
     Calendar c = China(China::SSE);
     std::vector<Date> hol = Calendar::holidayList(c, Date(1, January, 2014),
@@ -1754,19 +1736,12 @@
     expectedWorkingWeekEnds.emplace_back(29, December, 2018);
 
     // China Inter Bank working weekends list in the year 2019
-<<<<<<< HEAD
     expectedWorkingWeekEnds.emplace_back(2, Feb, 2019);
     expectedWorkingWeekEnds.emplace_back(3, Feb, 2019);
+    expectedWorkingWeekEnds.emplace_back(28, April, 2019);
+    expectedWorkingWeekEnds.emplace_back(5, May, 2019);
     expectedWorkingWeekEnds.emplace_back(29, September, 2019);
     expectedWorkingWeekEnds.emplace_back(12, October, 2019);
-=======
-    expectedWorkingWeekEnds.push_back(Date(2, Feb, 2019));
-    expectedWorkingWeekEnds.push_back(Date(3, Feb, 2019));
-    expectedWorkingWeekEnds.push_back(Date(28, April, 2019));
-    expectedWorkingWeekEnds.push_back(Date(5, May, 2019));
-    expectedWorkingWeekEnds.push_back(Date(29, September, 2019));
-    expectedWorkingWeekEnds.push_back(Date(12, October, 2019));
->>>>>>> 28967854
 
     Calendar c = China(China::IB);
     Date start(1, Jan, 2014);
