--- conflicted
+++ resolved
@@ -403,12 +403,7 @@
         ext::shared_ptr<StrikedTypePayoff> payoff(new
             PlainVanillaPayoff(juValue.type, juValue.strike));
 
-<<<<<<< HEAD
-        // FLOATING_POINT_EXCEPTION
         Date exDate = today + Integer(juValue.t*360+0.5);
-=======
-        Date exDate = today + Integer(juValues[i].t*360+0.5);
->>>>>>> d135721b
         ext::shared_ptr<Exercise> exercise(
                                          new AmericanExercise(today, exDate));
 
