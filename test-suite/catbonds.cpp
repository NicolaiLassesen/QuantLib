--- conflicted
+++ resolved
@@ -209,7 +209,7 @@
 
     using namespace catbonds_test;
 
-    const auto & iborcoupon_settings = IborCoupon::Settings::instance();
+    bool usingAtParCoupons = IborCoupon::Settings::instance().usingAtParCoupons();
 
     CommonVars vars;
 
@@ -271,20 +271,7 @@
     catBond1.setPricingEngine(catBondEngine);
     setCouponPricer(catBond1.cashflows(),pricer);
 
-<<<<<<< HEAD
-    Real cachedPrice1 =
-#ifdef QL_USE_INDEXED_COUPON
-      99.874645;
-#else
-      99.874646;
-#endif
-=======
-    Real cachedPrice1;
-    if (!iborcoupon_settings.usingAtParCoupons())
-        cachedPrice1 = 99.874645;
-    else
-        cachedPrice1 = 99.874646;
->>>>>>> 43f60171
+    Real cachedPrice1 = usingAtParCoupons ? 99.874646 : 99.874645;
 
     Real price = bond1.cleanPrice();
     Real catPrice = catBond1.cleanPrice();
@@ -327,20 +314,7 @@
     catBond2.setPricingEngine(catBondEngine2);
     setCouponPricer(catBond2.cashflows(),pricer);
 
-<<<<<<< HEAD
-    Real cachedPrice2 =
-#ifdef QL_USE_INDEXED_COUPON
-        97.955904;
-#else
-        97.955904;
-#endif
-=======
-    Real cachedPrice2; 
-    if (!iborcoupon_settings.usingAtParCoupons())
-        cachedPrice2 = 97.955904;
-    else
-        cachedPrice2 = 97.955904;
->>>>>>> 43f60171
+    Real cachedPrice2 = 97.955904;
 
     price = bond2.cleanPrice();
     catPrice = catBond2.cleanPrice();
@@ -384,20 +358,7 @@
     catBond3.setPricingEngine(catBondEngine2);
     setCouponPricer(catBond3.cashflows(),pricer);
 
-<<<<<<< HEAD
-    Real cachedPrice3 =
-#ifdef QL_USE_INDEXED_COUPON
-        98.495458;
-#else
-        98.495459;
-#endif
-=======
-    Real cachedPrice3;
-    if (!iborcoupon_settings.usingAtParCoupons())
-        cachedPrice3 = 98.495458;
-    else
-        cachedPrice3 = 98.495459;
->>>>>>> 43f60171
+    Real cachedPrice3 = usingAtParCoupons ? 98.495459 : 98.495458;
 
     price = bond3.cleanPrice();
     catPrice = catBond3.cleanPrice();
