/* -*- mode: c++; tab-width: 4; indent-tabs-mode: nil; c-basic-offset: 4 -*- */

/*
 Copyright (C) 2003 Ferdinando Ametrano
 Copyright (C) 2005 Joseph Wang
 Copyright (C) 2005 StatPro Italia srl

 This file is part of QuantLib, a free-software/open-source library
 for financial quantitative analysts and developers - http://quantlib.org/

 QuantLib is free software: you can redistribute it and/or modify it
 under the terms of the QuantLib license.  You should have received a
 copy of the license along with this program; if not, please email
 <quantlib-dev@lists.sf.net>. The license is also available online at
 <http://quantlib.org/license.shtml>.

 This program is distributed in the hope that it will be useful, but WITHOUT
 ANY WARRANTY; without even the implied warranty of MERCHANTABILITY or FITNESS
 FOR A PARTICULAR PURPOSE.  See the license for more details.
*/

#ifndef quantlib_test_american_option_hpp
#define quantlib_test_american_option_hpp

#include <boost/test/unit_test.hpp>
#include "speedlevel.hpp"

/* remember to document new and/or updated tests in the Doxygen
   comment block of the corresponding class */

class AmericanOptionTest {
  public:
    static void testBaroneAdesiWhaleyValues();
    static void testBjerksundStenslandValues();
    static void testJuValues();
    static void testFdValues();
    static void testFdAmericanGreeks();
    static void testFdShoutGreeks();
    static void testFDShoutNPV();
<<<<<<< HEAD
    static void testZeroVolFDShoutNPV();
    static void testLargeDividendShoutNPV();
    static void testEscrowedVsSpotAmericanOption();
    static void testTodayIsDividendDate();
    static boost::unit_test_framework::test_suite* suite();
=======
    static boost::unit_test_framework::test_suite* suite(SpeedLevel);
>>>>>>> 0d4c1d0d
};


#endif<|MERGE_RESOLUTION|>--- conflicted
+++ resolved
@@ -37,15 +37,11 @@
     static void testFdAmericanGreeks();
     static void testFdShoutGreeks();
     static void testFDShoutNPV();
-<<<<<<< HEAD
     static void testZeroVolFDShoutNPV();
     static void testLargeDividendShoutNPV();
     static void testEscrowedVsSpotAmericanOption();
     static void testTodayIsDividendDate();
-    static boost::unit_test_framework::test_suite* suite();
-=======
     static boost::unit_test_framework::test_suite* suite(SpeedLevel);
->>>>>>> 0d4c1d0d
 };
 
 
